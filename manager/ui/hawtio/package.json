{
  "name": "apiman-manager-ui",
  "version": "1.2.0",
  "description": "APIMan's UI component, written principally in AngularJS",
  "main": "dist/apiman-manager.js",
  "repository": {
    "type": "git",
    "url": "git+https://github.com/apiman/apiman.git"
  },
  "keywords": [
    "apiman",
    "api",
    "management"
  ],
  "author": "APIMan Team",
  "license": "Apache-2.0",
  "bugs": {
    "url": "https://github.com/apiman/apiman/issues"
  },
  "homepage": "https://github.com/apiman/apiman#readme",
  "scripts": {
    "postinstall": "gulp setup"
  },
  "dependencies": {
    "angular": "1.4.7",
    "angular-clipboard": "1.1.1",
    "angular-resource": "1.3.0",
    "angular-route": "1.4.7",
    "angular-sanitize": "1.4.7",
    "angular-schema-form": "0.8.12",
    "angular-xeditable": "git://github.com/vitalets/angular-xeditable#0.1.9",
    "browserify": "11.2.0",
    "d3": "3.5.6",
    "js-logger": "1.2.0",
    "json-editor": "0.7.18",
    "lodash": "3.10.1",
    "ng-sortable": "1.2.2",
<<<<<<< HEAD
    "patternfly": "https://registry.npmjs.org/patternfly/-/patternfly-2.5.0.tgz",
=======
    "ng-file-upload": "9.1.1",
    "patternfly": "1.3.0",
>>>>>>> 806bad5f
    "sugar": "1.4.1",
    "swagger-client": "2.1.5",
    "swagger-ui": "2.1.2",
    "swagger-ui-browserify": "2.1.3",
    "urijs": "1.16.1",
    "vinyl-buffer": "1.0.0",
    "vinyl-source-stream": "1.1.0"
  },
  "devDependencies": {
    "angular-mocks": "1.4.7",
    "event-stream": "3.1.7",
    "gulp": "3.9.0",
    "gulp-angular-templatecache": "1.7.0",
    "gulp-clean": "0.3.1",
    "gulp-concat": "2.6.0",
    "gulp-concat-css": "2.2.0",
    "gulp-connect": "2.2.0",
    "gulp-notify": "2.2.0",
    "gulp-replace": "0.5.4",
    "gulp-tsd": "0.0.4",
    "gulp-typescript": "2.9.1",
    "gulp-watch": "4.3.5",
    "run-sequence": "1.1.4",
    "through2": "0.6.3",
    "typescript": "1.6.2",
    "underscore.string": "2.4.0",
    "vinyl-map": "1.0.1",
    "which": "1.0.8"
  }
}<|MERGE_RESOLUTION|>--- conflicted
+++ resolved
@@ -35,12 +35,8 @@
     "json-editor": "0.7.18",
     "lodash": "3.10.1",
     "ng-sortable": "1.2.2",
-<<<<<<< HEAD
+    "ng-file-upload": "9.1.1",
     "patternfly": "https://registry.npmjs.org/patternfly/-/patternfly-2.5.0.tgz",
-=======
-    "ng-file-upload": "9.1.1",
-    "patternfly": "1.3.0",
->>>>>>> 806bad5f
     "sugar": "1.4.1",
     "swagger-client": "2.1.5",
     "swagger-ui": "2.1.2",
