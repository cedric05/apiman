<!DOCTYPE html>
<html lang="en">
  <head>
    <meta charset="utf-8">
    <meta name="viewport" content="width=device-width, initial-scale=1.0"></meta>
  </head>

  <body>
  <div>
    <div ng-include="'plugins/apiman/html/progress.include'"></div>
    <div id="apiman-header" ng-include="'plugins/apiman/html/navbar.include'"></div>
    <div ng-controller="Apiman.ServicePoliciesController" class="page container" data-field="page" ng-cloak="" ng-show="pageState == 'loaded'">
      <div ng-include="'plugins/apiman/html/service/service_bc.include'"></div>
      <!-- Entity Summary Row -->
      <div ng-include="'plugins/apiman/html/service/service_entity.include'"></div>

      <!-- Navigation + Content Row -->
      <div class="row">
        <!-- Left hand nav -->
        <div ng-include="'plugins/apiman/html/service/service_tabs.include'"></div>
        <!-- /Left hand nav -->

        <!-- Content -->
        <div class="col-md-10 apiman-entity-content">
          <div class="col-md-9">
            <!-- Title and help text -->
            <div class="title" data-i18n-key="service-policies">Service Policies</div>
            <div class="description" data-i18n-key="policies-help">Here is a list of all Policies defined for this Service.  These Policies will be applied to all invocations of this Service by any Application, regardless of the Plan used in its Contract.</div>
            <hr />
            <!-- The list of policies -->
            <div apiman-permission="svcEdit" apiman-status="Created,Ready" class="apiman-filters apiman-policies-filters">
              <a data-i18n-key="add-policy" href="{{ pluginName }}/orgs/{{ org.id }}/services/{{ service.id }}/{{ version.version }}/new-policy" class="btn btn-primary pull-right">Add Policy</a>
            </div>
            <div class="clearfix"></div>
            <div class="apiman-policies" data-field="policies">

              <div class="apiman-no-content container-fluid" ng-hide="policies.length > 0">
                <div class="row">
                  <div class="col-md-9">
                    <p class="apiman-no-entities-description" data-i18n-key="no-policies-for-service">It looks like there aren't any policies defined! That may be exactly what you want (of course) but if not, you may try defining one using the Add Policy button above...</p>
                  </div>
                  <div apiman-permission="svcEdit" apiman-status="Created,Ready" class="col-md-3">
                    <div class="apiman-no-entities-arrow"></div>
                  </div>
                </div>
              </div>
<<<<<<< HEAD

              <div class="container-fluid apiman-summaryrow" ng-repeat="policy in policies">
                <div class="row">
                  <div apiman-permission="svcEdit" apiman-status="Created,Ready" class="grabber" style="height: 48px"></div>
                  <div class="col-md-1 col-no-padding">
                    <i class="apiman-policy-icon fa fa-{{ policy.icon }} fa-fw"></i>
                  </div>
                  <div class="col-md-9 col-no-padding">
                    <div>
                      <span class="title"><a href="{{ pluginName }}/orgs/{{ org.id }}/services/{{ service.id }}/{{ version.version }}/policies/{{ policy.id }}">{{ policy.name }}</a></span>
                    </div>
                    <div class="metaData">
                      <span>Policy created by </span>
                      <span><a href="{{ pluginName }}/users/{{ policy.createdBy }}">{{ policy.createdBy }}</a></span>
                      <span> on </span>
                      <i class="fa fa-clock-o fa-inline"></i>
                      <span>{{ policy.createdOn | date:'yyyy-MM-dd' }}</span>
                    </div>
                    <div class="description apiman-label-faded">
                      {{ policy.description }}
                    </div>
                  </div>
                  <div class="col pull-right">
                    <button class="btn btn-default" apiman-status="Created,Ready" ng-click="removePolicy( policy )">Remove</button>
                  </div>
                </div>
                <hr />
              </div>
=======
              <div class="clearfix"></div>
              <apiman-policy-list ng-model="policies" remove-function="removePolicy" type="services" org-id="{{ org.id }}" page-id="{{ service.id }}" version="{{ selectedServiceVersion.version }}"></policy-list>
>>>>>>> 008dc978
            </div>
          </div>
        </div>
        <!-- /Content -->
      </div>
    </div> <!-- /container -->
  </div>
  </body>
</html><|MERGE_RESOLUTION|>--- conflicted
+++ resolved
@@ -44,39 +44,8 @@
                   </div>
                 </div>
               </div>
-<<<<<<< HEAD
-
-              <div class="container-fluid apiman-summaryrow" ng-repeat="policy in policies">
-                <div class="row">
-                  <div apiman-permission="svcEdit" apiman-status="Created,Ready" class="grabber" style="height: 48px"></div>
-                  <div class="col-md-1 col-no-padding">
-                    <i class="apiman-policy-icon fa fa-{{ policy.icon }} fa-fw"></i>
-                  </div>
-                  <div class="col-md-9 col-no-padding">
-                    <div>
-                      <span class="title"><a href="{{ pluginName }}/orgs/{{ org.id }}/services/{{ service.id }}/{{ version.version }}/policies/{{ policy.id }}">{{ policy.name }}</a></span>
-                    </div>
-                    <div class="metaData">
-                      <span>Policy created by </span>
-                      <span><a href="{{ pluginName }}/users/{{ policy.createdBy }}">{{ policy.createdBy }}</a></span>
-                      <span> on </span>
-                      <i class="fa fa-clock-o fa-inline"></i>
-                      <span>{{ policy.createdOn | date:'yyyy-MM-dd' }}</span>
-                    </div>
-                    <div class="description apiman-label-faded">
-                      {{ policy.description }}
-                    </div>
-                  </div>
-                  <div class="col pull-right">
-                    <button class="btn btn-default" apiman-status="Created,Ready" ng-click="removePolicy( policy )">Remove</button>
-                  </div>
-                </div>
-                <hr />
-              </div>
-=======
               <div class="clearfix"></div>
-              <apiman-policy-list ng-model="policies" remove-function="removePolicy" type="services" org-id="{{ org.id }}" page-id="{{ service.id }}" version="{{ selectedServiceVersion.version }}"></policy-list>
->>>>>>> 008dc978
+              <apiman-policy-list ng-model="policies" remove-function="removePolicy" type="services" org-id="{{ org.id }}" page-id="{{ service.id }}" version="{{ version.version }}"></policy-list>
             </div>
           </div>
         </div>
