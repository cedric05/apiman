--- conflicted
+++ resolved
@@ -8,11 +8,7 @@
     "username" : "admin"
   },
   "api" : {
-<<<<<<< HEAD
     "endpoint" : "http://localhost:7071",
-=======
-    "endpoint" : "http://127.0.0.1:80",
->>>>>>> 3d9359c0
     "auth" : {
       "type" : "none",
       "basic" : {
