--- conflicted
+++ resolved
@@ -1,4405 +1,2206 @@
-<<<<<<< HEAD
-/*
- * Copyright 2014 JBoss Inc
- *
- * Licensed under the Apache License, Version 2.0 (the "License");
- * you may not use this file except in compliance with the License.
- * You may obtain a copy of the License at
- *
- *      http://www.apache.org/licenses/LICENSE-2.0
- *
- * Unless required by applicable law or agreed to in writing, software
- * distributed under the License is distributed on an "AS IS" BASIS,
- * WITHOUT WARRANTIES OR CONDITIONS OF ANY KIND, either express or implied.
- * See the License for the specific language governing permissions and
- * limitations under the License.
- */
-package io.apiman.manager.api.jpa;
-
-import io.apiman.manager.api.beans.apis.ApiGatewayBean;
-import io.apiman.manager.api.beans.apis.ApiPlanBean;
-import io.apiman.manager.api.beans.apis.ApiBean;
-import io.apiman.manager.api.beans.apis.ApiDefinitionBean;
-import io.apiman.manager.api.beans.apis.ApiVersionBean;
-import io.apiman.manager.api.beans.apps.ApplicationBean;
-import io.apiman.manager.api.beans.apps.ApplicationVersionBean;
-import io.apiman.manager.api.beans.audit.AuditEntityType;
-import io.apiman.manager.api.beans.audit.AuditEntryBean;
-import io.apiman.manager.api.beans.contracts.ContractBean;
-import io.apiman.manager.api.beans.download.DownloadBean;
-import io.apiman.manager.api.beans.gateways.GatewayBean;
-import io.apiman.manager.api.beans.gateways.GatewayType;
-import io.apiman.manager.api.beans.idm.PermissionBean;
-import io.apiman.manager.api.beans.idm.PermissionType;
-import io.apiman.manager.api.beans.idm.RoleBean;
-import io.apiman.manager.api.beans.idm.RoleMembershipBean;
-import io.apiman.manager.api.beans.idm.UserBean;
-import io.apiman.manager.api.beans.orgs.OrganizationBean;
-import io.apiman.manager.api.beans.plans.PlanBean;
-import io.apiman.manager.api.beans.plans.PlanVersionBean;
-import io.apiman.manager.api.beans.plugins.PluginBean;
-import io.apiman.manager.api.beans.policies.PolicyBean;
-import io.apiman.manager.api.beans.policies.PolicyDefinitionBean;
-import io.apiman.manager.api.beans.policies.PolicyType;
-import io.apiman.manager.api.beans.search.PagingBean;
-import io.apiman.manager.api.beans.search.SearchCriteriaBean;
-import io.apiman.manager.api.beans.search.SearchCriteriaFilterOperator;
-import io.apiman.manager.api.beans.search.SearchResultsBean;
-import io.apiman.manager.api.beans.summary.ApiEntryBean;
-import io.apiman.manager.api.beans.summary.ApiPlanSummaryBean;
-import io.apiman.manager.api.beans.summary.ApiRegistryBean;
-import io.apiman.manager.api.beans.summary.ApiSummaryBean;
-import io.apiman.manager.api.beans.summary.ApiVersionSummaryBean;
-import io.apiman.manager.api.beans.summary.ApplicationSummaryBean;
-import io.apiman.manager.api.beans.summary.ApplicationVersionSummaryBean;
-import io.apiman.manager.api.beans.summary.ContractSummaryBean;
-import io.apiman.manager.api.beans.summary.GatewaySummaryBean;
-import io.apiman.manager.api.beans.summary.OrganizationSummaryBean;
-import io.apiman.manager.api.beans.summary.PlanSummaryBean;
-import io.apiman.manager.api.beans.summary.PlanVersionSummaryBean;
-import io.apiman.manager.api.beans.summary.PluginSummaryBean;
-import io.apiman.manager.api.beans.summary.PolicyDefinitionSummaryBean;
-import io.apiman.manager.api.beans.summary.PolicyFormType;
-import io.apiman.manager.api.beans.summary.PolicySummaryBean;
-import io.apiman.manager.api.core.IStorage;
-import io.apiman.manager.api.core.IStorageQuery;
-import io.apiman.manager.api.core.exceptions.StorageException;
-import io.apiman.manager.api.core.util.PolicyTemplateUtil;
-
-import java.io.ByteArrayInputStream;
-import java.io.ByteArrayOutputStream;
-import java.io.IOException;
-import java.io.InputStream;
-import java.util.ArrayList;
-import java.util.Date;
-import java.util.HashSet;
-import java.util.Iterator;
-import java.util.List;
-import java.util.Set;
-
-import javax.enterprise.context.ApplicationScoped;
-import javax.enterprise.inject.Alternative;
-import javax.persistence.EntityManager;
-import javax.persistence.NoResultException;
-import javax.persistence.Query;
-import javax.persistence.TypedQuery;
-import javax.persistence.criteria.CriteriaBuilder;
-import javax.persistence.criteria.CriteriaQuery;
-import javax.persistence.criteria.Root;
-
-import org.apache.commons.io.IOUtils;
-import org.slf4j.Logger;
-import org.slf4j.LoggerFactory;
-
-/**
- * A JPA implementation of the storage interface.
- *
- * @author eric.wittmann@redhat.com
- */
-@ApplicationScoped @Alternative
-public class JpaStorage extends AbstractJpaStorage implements IStorage, IStorageQuery {
-
-    private static Logger logger = LoggerFactory.getLogger(JpaStorage.class);
-
-    /**
-     * Constructor.
-     */
-    public JpaStorage() {
-    }
-
-    /**
-     * @see io.apiman.manager.api.core.IStorage#beginTx()
-     */
-    @Override
-    public void beginTx() throws StorageException {
-        super.beginTx();
-    }
-
-    /**
-     * @see io.apiman.manager.api.core.IStorage#commitTx()
-     */
-    @Override
-    public void commitTx() throws StorageException {
-        super.commitTx();
-    }
-
-    /**
-     * @see io.apiman.manager.api.core.IStorage#rollbackTx()
-     */
-    @Override
-    public void rollbackTx() {
-        super.rollbackTx();
-    }
-
-    /**
-     * @see io.apiman.manager.api.core.IStorage#createApplication(io.apiman.manager.api.beans.apps.ApplicationBean)
-     */
-    @Override
-    public void createApplication(ApplicationBean application) throws StorageException {
-        super.create(application);
-    }
-
-    /**
-     * @see io.apiman.manager.api.core.IStorage#createApplicationVersion(io.apiman.manager.api.beans.apps.ApplicationVersionBean)
-     */
-    @Override
-    public void createApplicationVersion(ApplicationVersionBean version) throws StorageException {
-        super.create(version);
-    }
-
-    /**
-     * @see io.apiman.manager.api.core.IStorage#createContract(io.apiman.manager.api.beans.contracts.ContractBean)
-     */
-    @Override
-    public void createContract(ContractBean contract) throws StorageException {
-        super.create(contract);
-    }
-
-    /**
-     * @see io.apiman.manager.api.core.IStorage#createGateway(io.apiman.manager.api.beans.gateways.GatewayBean)
-     */
-    @Override
-    public void createGateway(GatewayBean gateway) throws StorageException {
-        super.create(gateway);
-    }
-
-    /**
-     * @see io.apiman.manager.api.core.IStorage#createDownload(io.apiman.manager.api.beans.download.DownloadBean)
-     */
-    @Override
-    public void createDownload(DownloadBean download) throws StorageException {
-        super.create(download);
-    }
-
-    /**
-     * @see io.apiman.manager.api.core.IStorage#createPlugin(io.apiman.manager.api.beans.plugins.PluginBean)
-     */
-    @Override
-    public void createPlugin(PluginBean plugin) throws StorageException {
-        super.create(plugin);
-    }
-
-    /**
-     * @see io.apiman.manager.api.core.IStorage#createOrganization(io.apiman.manager.api.beans.orgs.OrganizationBean)
-     */
-    @Override
-    public void createOrganization(OrganizationBean organization) throws StorageException {
-        super.create(organization);
-    }
-
-    /**
-     * @see io.apiman.manager.api.core.IStorage#createPlan(io.apiman.manager.api.beans.plans.PlanBean)
-     */
-    @Override
-    public void createPlan(PlanBean plan) throws StorageException {
-        super.create(plan);
-    }
-
-    /**
-     * @see io.apiman.manager.api.core.IStorage#createPlanVersion(io.apiman.manager.api.beans.plans.PlanVersionBean)
-     */
-    @Override
-    public void createPlanVersion(PlanVersionBean version) throws StorageException {
-        super.create(version);
-    }
-
-    /**
-     * @see io.apiman.manager.api.core.IStorage#createPolicy(io.apiman.manager.api.beans.policies.PolicyBean)
-     */
-    @Override
-    public void createPolicy(PolicyBean policy) throws StorageException {
-        super.create(policy);
-    }
-
-    /**
-     * @see io.apiman.manager.api.core.IStorage#createPolicyDefinition(io.apiman.manager.api.beans.policies.PolicyDefinitionBean)
-     */
-    @Override
-    public void createPolicyDefinition(PolicyDefinitionBean policyDef) throws StorageException {
-        super.create(policyDef);
-    }
-
-    /**
-     * @see io.apiman.manager.api.core.IStorage#createApi(io.apiman.manager.api.beans.apis.ApiBean)
-     */
-    @Override
-    public void createApi(ApiBean api) throws StorageException {
-        super.create(api);
-    }
-
-    /**
-     * @see io.apiman.manager.api.core.IStorage#createApiVersion(io.apiman.manager.api.beans.apis.ApiVersionBean)
-     */
-    @Override
-    public void createApiVersion(ApiVersionBean version) throws StorageException {
-        super.create(version);
-    }
-
-    /**
-     * @see io.apiman.manager.api.core.IStorage#updateApplication(io.apiman.manager.api.beans.apps.ApplicationBean)
-     */
-    @Override
-    public void updateApplication(ApplicationBean application) throws StorageException {
-        super.update(application);
-    }
-
-    /**
-     * @see io.apiman.manager.api.core.IStorage#updateApplicationVersion(io.apiman.manager.api.beans.apps.ApplicationVersionBean)
-     */
-    @Override
-    public void updateApplicationVersion(ApplicationVersionBean version) throws StorageException {
-        super.update(version);
-    }
-
-    /**
-     * @see io.apiman.manager.api.core.IStorage#updateGateway(io.apiman.manager.api.beans.gateways.GatewayBean)
-     */
-    @Override
-    public void updateGateway(GatewayBean gateway) throws StorageException {
-        super.update(gateway);
-    }
-
-    /**
-     * @see io.apiman.manager.api.core.IStorage#updateOrganization(io.apiman.manager.api.beans.orgs.OrganizationBean)
-     */
-    @Override
-    public void updateOrganization(OrganizationBean organization) throws StorageException {
-        super.update(organization);
-    }
-
-    /**
-     * @see io.apiman.manager.api.core.IStorage#updatePlan(io.apiman.manager.api.beans.plans.PlanBean)
-     */
-    @Override
-    public void updatePlan(PlanBean plan) throws StorageException {
-        super.update(plan);
-    }
-
-    /**
-     * @see io.apiman.manager.api.core.IStorage#updatePlanVersion(io.apiman.manager.api.beans.plans.PlanVersionBean)
-     */
-    @Override
-    public void updatePlanVersion(PlanVersionBean version) throws StorageException {
-        super.update(version);
-    }
-
-    /**
-     * @see io.apiman.manager.api.core.IStorage#updatePolicy(io.apiman.manager.api.beans.policies.PolicyBean)
-     */
-    @Override
-    public void updatePolicy(PolicyBean policy) throws StorageException {
-        super.update(policy);
-    }
-
-    /**
-     * @see io.apiman.manager.api.core.IStorage#updatePolicyDefinition(io.apiman.manager.api.beans.policies.PolicyDefinitionBean)
-     */
-    @Override
-    public void updatePolicyDefinition(PolicyDefinitionBean policyDef) throws StorageException {
-        super.update(policyDef);
-    }
-
-    /**
-     * @see io.apiman.manager.api.core.IStorage#updatePlugin(io.apiman.manager.api.beans.plugins.PluginBean)
-     */
-    @Override
-    public void updatePlugin(PluginBean pluginBean) throws StorageException {
-        super.update(pluginBean);
-    }
-
-    /**
-     * @see io.apiman.manager.api.core.IStorage#updateApi(io.apiman.manager.api.beans.apis.ApiBean)
-     */
-    @Override
-    public void updateApi(ApiBean api) throws StorageException {
-        super.update(api);
-    }
-
-    /**
-     * @see io.apiman.manager.api.core.IStorage#updateApiVersion(io.apiman.manager.api.beans.apis.ApiVersionBean)
-     */
-    @Override
-    public void updateApiVersion(ApiVersionBean version) throws StorageException {
-        super.update(version);
-    }
-
-    /**
-     * @see io.apiman.manager.api.core.IStorage#updateApiDefinition(io.apiman.manager.api.beans.apis.ApiVersionBean, java.io.InputStream)
-     */
-    @Override
-    public void updateApiDefinition(ApiVersionBean version, InputStream definitionStream)
-            throws StorageException {
-        try {
-            ApiDefinitionBean bean = super.get(version.getId(), ApiDefinitionBean.class);
-            ByteArrayOutputStream baos = new ByteArrayOutputStream();
-            IOUtils.copy(definitionStream, baos);
-            byte [] data = baos.toByteArray();
-            if (bean != null) {
-                bean.setData(data);
-                super.update(bean);
-            } else {
-                bean = new ApiDefinitionBean();
-                bean.setId(version.getId());
-                bean.setData(data);
-                bean.setApiVersion(version);
-                super.create(bean);
-            }
-        } catch (IOException e) {
-            throw new StorageException(e);
-        }
-    }
-
-    /**
-     * @see io.apiman.manager.api.core.IStorage#deleteOrganization(io.apiman.manager.api.beans.orgs.OrganizationBean)
-     */
-    @Override
-    public void deleteOrganization(OrganizationBean organization) throws StorageException {
-        super.delete(organization);
-    }
-
-    /**
-     * @see io.apiman.manager.api.core.IStorage#deleteApplication(io.apiman.manager.api.beans.apps.ApplicationBean)
-     */
-    @Override
-    public void deleteApplication(ApplicationBean application) throws StorageException {
-        super.delete(application);
-    }
-
-    /**
-     * @see io.apiman.manager.api.core.IStorage#deleteApplicationVersion(io.apiman.manager.api.beans.apps.ApplicationVersionBean)
-     */
-    @Override
-    public void deleteApplicationVersion(ApplicationVersionBean version) throws StorageException {
-        super.delete(version);
-    }
-
-    /**
-     * @see io.apiman.manager.api.core.IStorage#deleteContract(io.apiman.manager.api.beans.contracts.ContractBean)
-     */
-    @Override
-    public void deleteContract(ContractBean contract) throws StorageException {
-        super.delete(contract);
-    }
-
-    /**
-     * @see io.apiman.manager.api.core.IStorage#deleteApi(io.apiman.manager.api.beans.apis.ApiBean)
-     */
-    @Override
-    public void deleteApi(ApiBean api) throws StorageException {
-        super.delete(api);
-    }
-
-    /**
-     * @see io.apiman.manager.api.core.IStorage#deleteApiVersion(io.apiman.manager.api.beans.apis.ApiVersionBean)
-     */
-    @Override
-    public void deleteApiVersion(ApiVersionBean version) throws StorageException {
-        super.delete(version);
-    }
-
-    /**
-     * @see io.apiman.manager.api.core.IStorage#deleteApiDefinition(io.apiman.manager.api.beans.apis.ApiVersionBean)
-     */
-    @Override
-    public void deleteApiDefinition(ApiVersionBean version) throws StorageException {
-        ApiDefinitionBean bean = super.get(version.getId(), ApiDefinitionBean.class);
-        if (bean != null) {
-            super.delete(bean);
-        } else {
-            throw new StorageException("No definition found."); //$NON-NLS-1$
-        }
-    }
-
-    /**
-     * @see io.apiman.manager.api.core.IStorage#deletePlan(io.apiman.manager.api.beans.plans.PlanBean)
-     */
-    @Override
-    public void deletePlan(PlanBean plan) throws StorageException {
-        super.delete(plan);
-    }
-
-    /**
-     * @see io.apiman.manager.api.core.IStorage#deletePlanVersion(io.apiman.manager.api.beans.plans.PlanVersionBean)
-     */
-    @Override
-    public void deletePlanVersion(PlanVersionBean version) throws StorageException {
-        super.delete(version);
-    }
-
-    /**
-     * @see io.apiman.manager.api.core.IStorage#deletePolicy(io.apiman.manager.api.beans.policies.PolicyBean)
-     */
-    @Override
-    public void deletePolicy(PolicyBean policy) throws StorageException {
-        super.delete(policy);
-    }
-
-    /**
-     * @see io.apiman.manager.api.core.IStorage#deleteGateway(io.apiman.manager.api.beans.gateways.GatewayBean)
-     */
-    @Override
-    public void deleteGateway(GatewayBean gateway) throws StorageException {
-        super.delete(gateway);
-    }
-
-    /**
-     * @see io.apiman.manager.api.core.IStorage#deleteDownload(io.apiman.manager.api.beans.download.DownloadBean)
-     */
-    @Override
-    public void deleteDownload(DownloadBean download) throws StorageException {
-        super.delete(download);
-    }
-
-    /**
-     * @see io.apiman.manager.api.core.IStorage#deletePlugin(io.apiman.manager.api.beans.plugins.PluginBean)
-     */
-    @Override
-    public void deletePlugin(PluginBean plugin) throws StorageException {
-        super.delete(plugin);
-    }
-
-    /**
-     * @see io.apiman.manager.api.core.IStorage#deletePolicyDefinition(io.apiman.manager.api.beans.policies.PolicyDefinitionBean)
-     */
-    @Override
-    public void deletePolicyDefinition(PolicyDefinitionBean policyDef) throws StorageException {
-        super.delete(policyDef);
-    }
-
-    /**
-     * @see io.apiman.manager.api.core.IStorage#getOrganization(java.lang.String)
-     */
-    @Override
-    public OrganizationBean getOrganization(String id) throws StorageException {
-        return super.get(id, OrganizationBean.class);
-    }
-
-    /**
-     * @see io.apiman.manager.api.core.IStorage#getApplication(java.lang.String, java.lang.String)
-     */
-    @Override
-    public ApplicationBean getApplication(String organizationId, String id) throws StorageException {
-        return super.get(organizationId, id, ApplicationBean.class);
-    }
-
-    /**
-     * @see io.apiman.manager.api.core.IStorage#getContract(java.lang.Long)
-     */
-    @Override
-    public ContractBean getContract(Long id) throws StorageException {
-        return super.get(id, ContractBean.class);
-    }
-
-    /**
-     * @see io.apiman.manager.api.core.IStorage#getApi(java.lang.String, java.lang.String)
-     */
-    @Override
-    public ApiBean getApi(String organizationId, String id) throws StorageException {
-        return super.get(organizationId, id, ApiBean.class);
-    }
-
-    /**
-     * @see io.apiman.manager.api.core.IStorage#getPlan(java.lang.String, java.lang.String)
-     */
-    @Override
-    public PlanBean getPlan(String organizationId, String id) throws StorageException {
-        return super.get(organizationId, id, PlanBean.class);
-    }
-
-    /**
-     * @see io.apiman.manager.api.core.IStorage#getPolicy(io.apiman.manager.api.beans.policies.PolicyType, java.lang.String, java.lang.String, java.lang.String, java.lang.Long)
-     */
-    @Override
-    public PolicyBean getPolicy(PolicyType type, String organizationId, String entityId, String version,
-            Long id) throws StorageException {
-        PolicyBean policyBean = super.get(id, PolicyBean.class);
-        if (policyBean.getType() != type) {
-            return null;
-        }
-        if (!policyBean.getOrganizationId().equals(organizationId)) {
-            return null;
-        }
-        if (!policyBean.getEntityId().equals(entityId)) {
-            return null;
-        }
-        if (!policyBean.getEntityVersion().equals(version)) {
-            return null;
-        }
-        return policyBean;
-    }
-
-    /**
-     * @see io.apiman.manager.api.core.IStorage#getGateway(java.lang.String)
-     */
-    @Override
-    public GatewayBean getGateway(String id) throws StorageException {
-        return super.get(id, GatewayBean.class);
-    }
-
-    /**
-     * @see io.apiman.manager.api.core.IStorage#getDownload(java.lang.String)
-     */
-    @Override
-    public DownloadBean getDownload(String id) throws StorageException {
-        return super.get(id, DownloadBean.class);
-    }
-
-    /**
-     * @see io.apiman.manager.api.core.IStorage#getPlugin(long)
-     */
-    @Override
-    public PluginBean getPlugin(long id) throws StorageException {
-        return super.get(id, PluginBean.class);
-    }
-
-    /**
-     * @see io.apiman.manager.api.core.IStorage#getPlugin(java.lang.String, java.lang.String)
-     */
-    @Override
-    public PluginBean getPlugin(String groupId, String artifactId) throws StorageException {
-        try {
-            EntityManager entityManager = getActiveEntityManager();
-
-            @SuppressWarnings("nls")
-            String sql =
-                    "SELECT p.id, p.artifact_id, p.group_id, p.version, p.classifier, p.type, p.name, p.description, p.created_by, p.created_on, p.deleted" +
-                    "  FROM plugins p" +
-                    " WHERE p.group_id = ? AND p.artifact_id = ?";
-            Query query = entityManager.createNativeQuery(sql);
-            query.setParameter(1, groupId);
-            query.setParameter(2, artifactId);
-            List<Object[]> rows = query.getResultList();
-            if (rows.size() > 0) {
-                Object[] row = rows.get(0);
-                PluginBean plugin = new PluginBean();
-                plugin.setId(((Number) row[0]).longValue());
-                plugin.setArtifactId(String.valueOf(row[1]));
-                plugin.setGroupId(String.valueOf(row[2]));
-                plugin.setVersion(String.valueOf(row[3]));
-                plugin.setClassifier((String) row[4]);
-                plugin.setType((String) row[5]);
-                plugin.setName(String.valueOf(row[6]));
-                plugin.setDescription(String.valueOf(row[7]));
-                plugin.setCreatedBy(String.valueOf(row[8]));
-                plugin.setCreatedOn((Date) row[9]);
-                plugin.setDeleted((Boolean) row[10]);
-                return plugin;
-            } else {
-                return null;
-            }
-        } catch (Throwable t) {
-            logger.error(t.getMessage(), t);
-            throw new StorageException(t);
-        }
-    }
-
-    /**
-     * @see io.apiman.manager.api.core.IStorage#getPolicyDefinition(java.lang.String)
-     */
-    @Override
-    public PolicyDefinitionBean getPolicyDefinition(String id) throws StorageException {
-        return super.get(id, PolicyDefinitionBean.class);
-    }
-
-    /**
-     * @see io.apiman.manager.api.core.IStorage#reorderPolicies(io.apiman.manager.api.beans.policies.PolicyType, java.lang.String, java.lang.String, java.lang.String, java.util.List)
-     */
-    @Override
-    public void reorderPolicies(PolicyType type, String organizationId, String entityId,
-            String entityVersion, List<Long> newOrder) throws StorageException {
-        int orderIndex = 0;
-        for (Long policyId : newOrder) {
-            PolicyBean storedPolicy = getPolicy(type, organizationId, entityId, entityVersion, policyId);
-            if (storedPolicy == null) {
-                throw new StorageException("Invalid policy id: " + policyId); //$NON-NLS-1$
-            }
-            storedPolicy.setOrderIndex(orderIndex++);
-            updatePolicy(storedPolicy);
-        }
-    }
-
-    /**
-     * @see io.apiman.manager.api.jpa.AbstractJpaStorage#find(io.apiman.manager.api.beans.search.SearchCriteriaBean, java.lang.Class)
-     */
-    @Override
-    protected <T> SearchResultsBean<T> find(SearchCriteriaBean criteria, Class<T> type) throws StorageException {
-        beginTx();
-        try {
-            SearchResultsBean<T> rval = super.find(criteria, type);
-            return rval;
-        } finally {
-            rollbackTx();
-        }
-    }
-
-    /**
-     * @see io.apiman.manager.api.core.IStorageQuery#findOrganizations(io.apiman.manager.api.beans.search.SearchCriteriaBean)
-     */
-    @Override
-    public SearchResultsBean<OrganizationSummaryBean> findOrganizations(SearchCriteriaBean criteria)
-            throws StorageException {
-        SearchResultsBean<OrganizationBean> orgs = find(criteria, OrganizationBean.class);
-        SearchResultsBean<OrganizationSummaryBean> rval = new SearchResultsBean<>();
-        rval.setTotalSize(orgs.getTotalSize());
-        List<OrganizationBean> beans = orgs.getBeans();
-        for (OrganizationBean bean : beans) {
-            OrganizationSummaryBean osb = new OrganizationSummaryBean();
-            osb.setId(bean.getId());
-            osb.setName(bean.getName());
-            osb.setDescription(bean.getDescription());
-            rval.getBeans().add(osb);
-        }
-        return rval;
-    }
-
-    /**
-     * @see io.apiman.manager.api.core.IStorageQuery#findApplications(io.apiman.manager.api.beans.search.SearchCriteriaBean)
-     */
-    @Override
-    public SearchResultsBean<ApplicationSummaryBean> findApplications(SearchCriteriaBean criteria)
-            throws StorageException {
-        SearchResultsBean<ApplicationBean> result = find(criteria, ApplicationBean.class);
-
-        SearchResultsBean<ApplicationSummaryBean> rval = new SearchResultsBean<>();
-        rval.setTotalSize(result.getTotalSize());
-        List<ApplicationBean> beans = result.getBeans();
-        rval.setBeans(new ArrayList<ApplicationSummaryBean>(beans.size()));
-        for (ApplicationBean application : beans) {
-            ApplicationSummaryBean summary = new ApplicationSummaryBean();
-            OrganizationBean organization = application.getOrganization();
-            summary.setId(application.getId());
-            summary.setName(application.getName());
-            summary.setDescription(application.getDescription());
-            // TODO find the number of contracts - probably need native SQL for that
-            summary.setNumContracts(0);
-            summary.setOrganizationId(application.getOrganization().getId());
-            summary.setOrganizationName(organization.getName());
-            rval.getBeans().add(summary);
-        }
-        return rval;
-    }
-
-    /**
-     * @see io.apiman.manager.api.core.IStorageQuery#findApis(io.apiman.manager.api.beans.search.SearchCriteriaBean)
-     */
-    @Override
-    public SearchResultsBean<ApiSummaryBean> findApis(SearchCriteriaBean criteria)
-            throws StorageException {
-        SearchResultsBean<ApiBean> result = find(criteria, ApiBean.class);
-        SearchResultsBean<ApiSummaryBean> rval = new SearchResultsBean<>();
-        rval.setTotalSize(result.getTotalSize());
-        List<ApiBean> beans = result.getBeans();
-        rval.setBeans(new ArrayList<ApiSummaryBean>(beans.size()));
-        for (ApiBean api : beans) {
-            ApiSummaryBean summary = new ApiSummaryBean();
-            OrganizationBean organization = api.getOrganization();
-            summary.setId(api.getId());
-            summary.setName(api.getName());
-            summary.setDescription(api.getDescription());
-            summary.setCreatedOn(api.getCreatedOn());
-            summary.setOrganizationId(api.getOrganization().getId());
-            summary.setOrganizationName(organization.getName());
-            rval.getBeans().add(summary);
-        }
-        return rval;
-    }
-
-    /**
-     * @see io.apiman.manager.api.core.IStorageQuery#findPlans(java.lang.String, io.apiman.manager.api.beans.search.SearchCriteriaBean)
-     */
-    @Override
-    public SearchResultsBean<PlanSummaryBean> findPlans(String organizationId, SearchCriteriaBean criteria)
-            throws StorageException {
-
-        criteria.addFilter("organization.id", organizationId, SearchCriteriaFilterOperator.eq); //$NON-NLS-1$
-        SearchResultsBean<PlanBean> result = find(criteria, PlanBean.class);
-        SearchResultsBean<PlanSummaryBean> rval = new SearchResultsBean<>();
-        rval.setTotalSize(result.getTotalSize());
-        List<PlanBean> plans = result.getBeans();
-        rval.setBeans(new ArrayList<PlanSummaryBean>(plans.size()));
-        for (PlanBean plan : plans) {
-            PlanSummaryBean summary = new PlanSummaryBean();
-            OrganizationBean organization = plan.getOrganization();
-            summary.setId(plan.getId());
-            summary.setName(plan.getName());
-            summary.setDescription(plan.getDescription());
-            summary.setOrganizationId(plan.getOrganization().getId());
-            summary.setOrganizationName(organization.getName());
-            rval.getBeans().add(summary);
-        }
-        return rval;
-    }
-
-    /**
-     * @see io.apiman.manager.api.core.IStorage#createAuditEntry(io.apiman.manager.api.beans.audit.AuditEntryBean)
-     */
-    @Override
-    public void createAuditEntry(AuditEntryBean entry) throws StorageException {
-        super.create(entry);
-    }
-
-    /**
-     * @see io.apiman.manager.api.core.IStorageQuery#auditEntity(java.lang.String, java.lang.String, java.lang.String, java.lang.Class, io.apiman.manager.api.beans.search.PagingBean)
-     */
-    @Override
-    public <T> SearchResultsBean<AuditEntryBean> auditEntity(String organizationId, String entityId, String entityVersion,
-            Class<T> type, PagingBean paging) throws StorageException {
-        SearchCriteriaBean criteria = new SearchCriteriaBean();
-        if (paging != null) {
-            criteria.setPaging(paging);
-        } else {
-            criteria.setPage(1);
-            criteria.setPageSize(20);
-        }
-        criteria.setOrder("id", false); //$NON-NLS-1$
-        if (organizationId != null) {
-            criteria.addFilter("organizationId", organizationId, SearchCriteriaFilterOperator.eq); //$NON-NLS-1$
-        }
-        if (entityId != null) {
-            criteria.addFilter("entityId", entityId, SearchCriteriaFilterOperator.eq); //$NON-NLS-1$
-        }
-        if (entityVersion != null) {
-            criteria.addFilter("entityVersion", entityVersion, SearchCriteriaFilterOperator.eq); //$NON-NLS-1$
-        }
-        if (type != null) {
-            AuditEntityType entityType = null;
-            if (type == OrganizationBean.class) {
-                entityType = AuditEntityType.Organization;
-            } else if (type == ApplicationBean.class) {
-                entityType = AuditEntityType.Application;
-            } else if (type == ApiBean.class) {
-                entityType = AuditEntityType.Api;
-            } else if (type == PlanBean.class) {
-                entityType = AuditEntityType.Plan;
-            }
-            if (entityType != null) {
-                criteria.addFilter("entityType", entityType.name(), SearchCriteriaFilterOperator.eq); //$NON-NLS-1$
-            }
-        }
-
-        return find(criteria, AuditEntryBean.class);
-    }
-
-    /**
-     * @see io.apiman.manager.api.core.IStorageQuery#auditUser(java.lang.String, io.apiman.manager.api.beans.search.PagingBean)
-     */
-    @Override
-    public <T> SearchResultsBean<AuditEntryBean> auditUser(String userId, PagingBean paging)
-            throws StorageException {
-        SearchCriteriaBean criteria = new SearchCriteriaBean();
-        if (paging != null) {
-            criteria.setPaging(paging);
-        } else {
-            criteria.setPage(1);
-            criteria.setPageSize(20);
-        }
-        criteria.setOrder("createdOn", false); //$NON-NLS-1$
-        if (userId != null) {
-            criteria.addFilter("who", userId, SearchCriteriaFilterOperator.eq); //$NON-NLS-1$
-        }
-
-        return find(criteria, AuditEntryBean.class);
-    }
-
-    /**
-     * @see io.apiman.manager.api.core.IStorageQuery#listGateways()
-     */
-    @Override
-    public List<GatewaySummaryBean> listGateways() throws StorageException {
-        beginTx();
-        try {
-            EntityManager entityManager = getActiveEntityManager();
-
-            @SuppressWarnings("nls")
-            String sql =
-                    "SELECT g.id, g.name, g.description, g.type" +
-                    "  FROM gateways g" +
-                    " ORDER BY g.name ASC";
-            Query query = entityManager.createNativeQuery(sql);
-
-            List<Object[]> rows = query.getResultList();
-            List<GatewaySummaryBean> gateways = new ArrayList<>(rows.size());
-            for (Object [] row : rows) {
-                GatewaySummaryBean gateway = new GatewaySummaryBean();
-                gateway.setId(String.valueOf(row[0]));
-                gateway.setName(String.valueOf(row[1]));
-                gateway.setDescription(String.valueOf(row[2]));
-                gateway.setType(GatewayType.valueOf(String.valueOf(row[3])));
-                gateways.add(gateway);
-            }
-            return gateways;
-        } catch (Throwable t) {
-            logger.error(t.getMessage(), t);
-            throw new StorageException(t);
-        } finally {
-            rollbackTx();
-        }
-    }
-
-    /**
-     * @see io.apiman.manager.api.core.IStorageQuery#listPlugins()
-     */
-    @Override
-    public List<PluginSummaryBean> listPlugins() throws StorageException {
-        beginTx();
-        try {
-            EntityManager entityManager = getActiveEntityManager();
-
-            @SuppressWarnings("nls")
-            String sql =
-                    "SELECT p.id, p.artifact_id, p.group_id, p.version, p.classifier, p.type, p.name, p.description, p.created_by, p.created_on" +
-                    "  FROM plugins p" +
-                    " WHERE p.deleted IS NULL OR p.deleted = 0" +
-                    " ORDER BY p.name ASC";
-            Query query = entityManager.createNativeQuery(sql);
-
-            List<Object[]> rows = query.getResultList();
-            List<PluginSummaryBean> plugins = new ArrayList<>(rows.size());
-            for (Object [] row : rows) {
-                PluginSummaryBean plugin = new PluginSummaryBean();
-                plugin.setId(((Number) row[0]).longValue());
-                plugin.setArtifactId(String.valueOf(row[1]));
-                plugin.setGroupId(String.valueOf(row[2]));
-                plugin.setVersion(String.valueOf(row[3]));
-                plugin.setClassifier((String) row[4]);
-                plugin.setType((String) row[5]);
-                plugin.setName(String.valueOf(row[6]));
-                plugin.setDescription(String.valueOf(row[7]));
-                plugin.setCreatedBy(String.valueOf(row[8]));
-                plugin.setCreatedOn((Date) row[9]);
-                plugins.add(plugin);
-            }
-            return plugins;
-        } catch (Throwable t) {
-            logger.error(t.getMessage(), t);
-            throw new StorageException(t);
-        } finally {
-            rollbackTx();
-        }
-    }
-
-    /**
-     * @see io.apiman.manager.api.core.IStorageQuery#listPolicyDefinitions()
-     */
-    @Override
-    public List<PolicyDefinitionSummaryBean> listPolicyDefinitions() throws StorageException {
-        beginTx();
-        try {
-            EntityManager entityManager = getActiveEntityManager();
-
-            @SuppressWarnings("nls")
-            String sql =
-                    "SELECT pd.id, pd.policy_impl, pd.name, pd.description, pd.icon, pd.plugin_id, pd.form_type" +
-                    "  FROM policydefs pd" +
-                    " WHERE pd.deleted IS NULL OR pd.deleted = 0" +
-                    " ORDER BY pd.name ASC";
-            Query query = entityManager.createNativeQuery(sql);
-
-            List<Object[]> rows = query.getResultList();
-            List<PolicyDefinitionSummaryBean> rval = new ArrayList<>(rows.size());
-            for (Object [] row : rows) {
-                PolicyDefinitionSummaryBean bean = new PolicyDefinitionSummaryBean();
-                bean.setId(String.valueOf(row[0]));
-                bean.setPolicyImpl(String.valueOf(row[1]));
-                bean.setName(String.valueOf(row[2]));
-                bean.setDescription(String.valueOf(row[3]));
-                bean.setIcon(String.valueOf(row[4]));
-                if (row[5] != null) {
-                    bean.setPluginId(((Number) row[5]).longValue());
-                }
-                if (row[6] != null) {
-                    bean.setFormType(PolicyFormType.valueOf(String.valueOf(row[6])));
-                }
-                rval.add(bean);
-            }
-            return rval;
-        } catch (Throwable t) {
-            logger.error(t.getMessage(), t);
-            throw new StorageException(t);
-        } finally {
-            rollbackTx();
-        }
-    }
-
-    /**
-     * @see io.apiman.manager.api.core.IStorageQuery#getOrgs(java.util.Set)
-     */
-    @Override
-    public List<OrganizationSummaryBean> getOrgs(Set<String> orgIds) throws StorageException {
-        List<OrganizationSummaryBean> orgs = new ArrayList<>();
-        if (orgIds == null || orgIds.isEmpty()) {
-            return orgs;
-        }
-        beginTx();
-        try {
-            EntityManager entityManager = getActiveEntityManager();
-            String jpql = "SELECT o from OrganizationBean o WHERE o.id IN :orgs ORDER BY o.id ASC"; //$NON-NLS-1$
-            Query query = entityManager.createQuery(jpql);
-            query.setParameter("orgs", orgIds); //$NON-NLS-1$
-            List<OrganizationBean> qr = query.getResultList();
-            for (OrganizationBean bean : qr) {
-                OrganizationSummaryBean summary = new OrganizationSummaryBean();
-                summary.setId(bean.getId());
-                summary.setName(bean.getName());
-                summary.setDescription(bean.getDescription());
-                orgs.add(summary);
-            }
-            return orgs;
-        } catch (Throwable t) {
-            logger.error(t.getMessage(), t);
-            throw new StorageException(t);
-        } finally {
-            rollbackTx();
-        }
-    }
-
-    /**
-     * @see io.apiman.manager.api.core.IStorageQuery#getApplicationsInOrg(java.lang.String)
-     */
-    @Override
-    public List<ApplicationSummaryBean> getApplicationsInOrg(String orgId) throws StorageException {
-        Set<String> orgIds = new HashSet<>();
-        orgIds.add(orgId);
-        return getApplicationsInOrgs(orgIds);
-    }
-
-    /**
-     * @see io.apiman.manager.api.core.IStorageQuery#getApplicationsInOrgs(java.util.Set)
-     */
-    @Override
-    public List<ApplicationSummaryBean> getApplicationsInOrgs(Set<String> orgIds) throws StorageException {
-        List<ApplicationSummaryBean> rval = new ArrayList<>();
-        beginTx();
-        try {
-            EntityManager entityManager = getActiveEntityManager();
-            String jpql = "SELECT a FROM ApplicationBean a JOIN a.organization o WHERE o.id IN :orgs ORDER BY a.id ASC"; //$NON-NLS-1$
-            Query query = entityManager.createQuery(jpql);
-            query.setParameter("orgs", orgIds); //$NON-NLS-1$
-
-            List<ApplicationBean> qr = query.getResultList();
-            for (ApplicationBean bean : qr) {
-                ApplicationSummaryBean summary = new ApplicationSummaryBean();
-                summary.setId(bean.getId());
-                summary.setName(bean.getName());
-                summary.setDescription(bean.getDescription());
-                // TODO find the number of contracts - probably need a native SQL query to pull that together
-                summary.setNumContracts(0);
-                OrganizationBean org = bean.getOrganization();
-                summary.setOrganizationId(org.getId());
-                summary.setOrganizationName(org.getName());
-                rval.add(summary);
-            }
-            return rval;
-        } catch (Throwable t) {
-            logger.error(t.getMessage(), t);
-            throw new StorageException(t);
-        } finally {
-            rollbackTx();
-        }
-    }
-
-    /**
-     * @see io.apiman.manager.api.core.IStorageQuery#getApisInOrg(java.lang.String)
-     */
-    @Override
-    public List<ApiSummaryBean> getApisInOrg(String orgId) throws StorageException {
-        Set<String> orgIds = new HashSet<>();
-        orgIds.add(orgId);
-        return getApisInOrgs(orgIds);
-    }
-
-    /**
-     * @see io.apiman.manager.api.core.IStorageQuery#getApisInOrgs(java.util.Set)
-     */
-    @Override
-    public List<ApiSummaryBean> getApisInOrgs(Set<String> orgIds) throws StorageException {
-        List<ApiSummaryBean> rval = new ArrayList<>();
-        beginTx();
-        try {
-            EntityManager entityManager = getActiveEntityManager();
-            String jpql = "SELECT s FROM ApiBean s JOIN s.organization o WHERE o.id IN :orgs ORDER BY s.id ASC"; //$NON-NLS-1$
-            Query query = entityManager.createQuery(jpql);
-            query.setParameter("orgs", orgIds); //$NON-NLS-1$
-
-            List<ApiBean> qr = query.getResultList();
-            for (ApiBean bean : qr) {
-                ApiSummaryBean summary = new ApiSummaryBean();
-                summary.setId(bean.getId());
-                summary.setName(bean.getName());
-                summary.setDescription(bean.getDescription());
-                summary.setCreatedOn(bean.getCreatedOn());
-                OrganizationBean org = bean.getOrganization();
-                summary.setOrganizationId(org.getId());
-                summary.setOrganizationName(org.getName());
-                rval.add(summary);
-            }
-            return rval;
-        } catch (Throwable t) {
-            logger.error(t.getMessage(), t);
-            throw new StorageException(t);
-        } finally {
-            rollbackTx();
-        }
-    }
-
-    /**
-     * @see io.apiman.manager.api.core.IStorage#getApiVersion(java.lang.String, java.lang.String, java.lang.String)
-     */
-    @Override
-    public ApiVersionBean getApiVersion(String orgId, String apiId, String version)
-            throws StorageException {
-        try {
-            EntityManager entityManager = getActiveEntityManager();
-            String jpql = "SELECT v from ApiVersionBean v JOIN v.api s JOIN s.organization o WHERE o.id = :orgId AND s.id = :apiId AND v.version = :version"; //$NON-NLS-1$
-            Query query = entityManager.createQuery(jpql);
-            query.setParameter("orgId", orgId); //$NON-NLS-1$
-            query.setParameter("apiId", apiId); //$NON-NLS-1$
-            query.setParameter("version", version); //$NON-NLS-1$
-
-            return (ApiVersionBean) query.getSingleResult();
-        } catch (NoResultException e) {
-            return null;
-        } catch (Throwable t) {
-            logger.error(t.getMessage(), t);
-            throw new StorageException(t);
-        }
-    }
-
-    /**
-     * @see io.apiman.manager.api.core.IStorage#getApiDefinition(io.apiman.manager.api.beans.apis.ApiVersionBean)
-     */
-    @Override
-    public InputStream getApiDefinition(ApiVersionBean apiVersion) throws StorageException {
-        ApiDefinitionBean bean = super.get(apiVersion.getId(), ApiDefinitionBean.class);
-        if (bean == null) {
-            return null;
-        } else {
-            return new ByteArrayInputStream(bean.getData());
-        }
-    }
-
-    /**
-     * @see io.apiman.manager.api.core.IStorageQuery#getApiVersions(java.lang.String, java.lang.String)
-     */
-    @Override
-    public List<ApiVersionSummaryBean> getApiVersions(String orgId, String apiId)
-            throws StorageException {
-        beginTx();
-        try {
-            EntityManager entityManager = getActiveEntityManager();
-            @SuppressWarnings("nls")
-            String jpql =
-                      "SELECT v "
-                    + "  FROM ApiVersionBean v"
-                    + "  JOIN v.api s"
-                    + "  JOIN s.organization o"
-                    + " WHERE o.id = :orgId"
-                    + "  AND s.id = :apiId"
-                    + " ORDER BY v.createdOn DESC";
-            Query query = entityManager.createQuery(jpql);
-            query.setMaxResults(500);
-            query.setParameter("orgId", orgId); //$NON-NLS-1$
-            query.setParameter("apiId", apiId); //$NON-NLS-1$
-
-            List<ApiVersionBean> apiVersions = query.getResultList();
-            List<ApiVersionSummaryBean> rval = new ArrayList<>(apiVersions.size());
-            for (ApiVersionBean apiVersion : apiVersions) {
-                ApiVersionSummaryBean svsb = new ApiVersionSummaryBean();
-                svsb.setOrganizationId(apiVersion.getApi().getOrganization().getId());
-                svsb.setOrganizationName(apiVersion.getApi().getOrganization().getName());
-                svsb.setId(apiVersion.getApi().getId());
-                svsb.setName(apiVersion.getApi().getName());
-                svsb.setDescription(apiVersion.getApi().getDescription());
-                svsb.setVersion(apiVersion.getVersion());
-                svsb.setStatus(apiVersion.getStatus());
-                svsb.setPublicAPI(apiVersion.isPublicAPI());
-                rval.add(svsb);
-            }
-            return rval;
-        } catch (Throwable t) {
-            logger.error(t.getMessage(), t);
-            throw new StorageException(t);
-        } finally {
-            rollbackTx();
-        }
-    }
-
-    /**
-     * @see io.apiman.manager.api.core.IStorageQuery#getApiVersionPlans(java.lang.String, java.lang.String, java.lang.String)
-     */
-    @Override
-    public List<ApiPlanSummaryBean> getApiVersionPlans(String organizationId, String apiId,
-            String version) throws StorageException {
-        List<ApiPlanSummaryBean> plans = new ArrayList<>();
-
-        beginTx();
-        try {
-            ApiVersionBean versionBean = getApiVersion(organizationId, apiId, version);
-            Set<ApiPlanBean> apiPlans = versionBean.getPlans();
-            if (apiPlans != null) {
-                for (ApiPlanBean spb : apiPlans) {
-                    PlanVersionBean planVersion = getPlanVersion(organizationId, spb.getPlanId(), spb.getVersion());
-                    ApiPlanSummaryBean summary = new ApiPlanSummaryBean();
-                    summary.setPlanId(planVersion.getPlan().getId());
-                    summary.setPlanName(planVersion.getPlan().getName());
-                    summary.setPlanDescription(planVersion.getPlan().getDescription());
-                    summary.setVersion(spb.getVersion());
-                    plans.add(summary);
-                }
-            }
-            return plans;
-        } catch (StorageException e) {
-            throw e;
-        } finally {
-            rollbackTx();
-        }
-    }
-
-    /**
-     * @see io.apiman.manager.api.core.IStorageQuery#getContracts(java.lang.String, java.lang.String, java.lang.String, int, int)
-     */
-    @Override
-    public List<ContractSummaryBean> getContracts(String organizationId, String apiId,
-            String version, int page, int pageSize) throws StorageException {
-        int start = (page - 1) * pageSize;
-        beginTx();
-        try {
-            EntityManager entityManager = getActiveEntityManager();
-            @SuppressWarnings("nls")
-            String jpql =
-                    "SELECT c from ContractBean c " +
-                    "  JOIN c.api apiv " +
-                    "  JOIN apiv.api api " +
-                    "  JOIN c.application appv " +
-                    "  JOIN appv.application app " +
-                    "  JOIN api.organization sorg" +
-                    "  JOIN app.organization aorg" +
-                    " WHERE api.id = :apiId " +
-                    "   AND sorg.id = :orgId " +
-                    "   AND apiv.version = :version " +
-                    " ORDER BY sorg.id, api.id ASC"; //$NON-NLS-1$
-            Query query = entityManager.createQuery(jpql);
-            query.setParameter("orgId", organizationId); //$NON-NLS-1$
-            query.setParameter("apiId", apiId); //$NON-NLS-1$
-            query.setParameter("version", version); //$NON-NLS-1$
-            query.setFirstResult(start);
-            query.setMaxResults(pageSize);
-            List<ContractBean> contracts = query.getResultList();
-            List<ContractSummaryBean> rval = new ArrayList<>(contracts.size());
-            for (ContractBean contractBean : contracts) {
-                ApplicationBean application = contractBean.getApplication().getApplication();
-                ApiBean api = contractBean.getApi().getApi();
-                PlanBean plan = contractBean.getPlan().getPlan();
-
-                OrganizationBean appOrg = entityManager.find(OrganizationBean.class, application.getOrganization().getId());
-                OrganizationBean apiOrg = entityManager.find(OrganizationBean.class, api.getOrganization().getId());
-
-                ContractSummaryBean csb = new ContractSummaryBean();
-                csb.setAppId(application.getId());
-                csb.setApikey(contractBean.getApikey());
-                csb.setAppOrganizationId(application.getOrganization().getId());
-                csb.setAppOrganizationName(appOrg.getName());
-                csb.setAppName(application.getName());
-                csb.setAppVersion(contractBean.getApplication().getVersion());
-                csb.setContractId(contractBean.getId());
-                csb.setCreatedOn(contractBean.getCreatedOn());
-                csb.setPlanId(plan.getId());
-                csb.setPlanName(plan.getName());
-                csb.setPlanVersion(contractBean.getPlan().getVersion());
-                csb.setApiDescription(api.getDescription());
-                csb.setApiId(api.getId());
-                csb.setApiName(api.getName());
-                csb.setApiOrganizationId(apiOrg.getId());
-                csb.setApiOrganizationName(apiOrg.getName());
-                csb.setApiVersion(contractBean.getApi().getVersion());
-
-                rval.add(csb);
-            }
-            return rval;
-        } catch (Throwable t) {
-            logger.error(t.getMessage(), t);
-            throw new StorageException(t);
-        } finally {
-            rollbackTx();
-        }
-    }
-
-    /**
-     * @see io.apiman.manager.api.core.IStorage#getApplicationVersion(java.lang.String, java.lang.String, java.lang.String)
-     */
-    @Override
-    public ApplicationVersionBean getApplicationVersion(String orgId, String applicationId, String version)
-            throws StorageException {
-        try {
-            EntityManager entityManager = getActiveEntityManager();
-            String jpql = "SELECT v from ApplicationVersionBean v JOIN v.application a JOIN a.organization o WHERE o.id = :orgId AND a.id = :applicationId AND v.version = :version"; //$NON-NLS-1$
-            Query query = entityManager.createQuery(jpql);
-            query.setParameter("orgId", orgId); //$NON-NLS-1$
-            query.setParameter("applicationId", applicationId); //$NON-NLS-1$
-            query.setParameter("version", version); //$NON-NLS-1$
-
-            return (ApplicationVersionBean) query.getSingleResult();
-        } catch (NoResultException e) {
-            return null;
-        } catch (Throwable t) {
-            logger.error(t.getMessage(), t);
-            throw new StorageException(t);
-        }
-    }
-
-    /**
-     * @see io.apiman.manager.api.core.IStorageQuery#getApplicationVersions(java.lang.String, java.lang.String)
-     */
-    @Override
-    public List<ApplicationVersionSummaryBean> getApplicationVersions(String orgId, String applicationId)
-            throws StorageException {
-        beginTx();
-        try {
-            EntityManager entityManager = getActiveEntityManager();
-            @SuppressWarnings("nls")
-            String jpql =
-                      "SELECT v"
-                    + "  FROM ApplicationVersionBean v"
-                    + "  JOIN v.application a"
-                    + "  JOIN a.organization o"
-                    + " WHERE o.id = :orgId"
-                    + "   AND a.id = :applicationId"
-                    + " ORDER BY v.createdOn DESC"; //$NON-NLS-1$
-            Query query = entityManager.createQuery(jpql);
-            query.setMaxResults(500);
-            query.setParameter("orgId", orgId); //$NON-NLS-1$
-            query.setParameter("applicationId", applicationId); //$NON-NLS-1$
-            List<ApplicationVersionBean> appVersions = query.getResultList();
-            List<ApplicationVersionSummaryBean> rval = new ArrayList<>();
-            for (ApplicationVersionBean appVersion : appVersions) {
-                ApplicationVersionSummaryBean avsb = new ApplicationVersionSummaryBean();
-                avsb.setOrganizationId(appVersion.getApplication().getOrganization().getId());
-                avsb.setOrganizationName(appVersion.getApplication().getOrganization().getName());
-                avsb.setId(appVersion.getApplication().getId());
-                avsb.setName(appVersion.getApplication().getName());
-                avsb.setDescription(appVersion.getApplication().getDescription());
-                avsb.setVersion(appVersion.getVersion());
-                avsb.setStatus(appVersion.getStatus());
-
-                rval.add(avsb);
-            }
-            return rval;
-        } catch (Throwable t) {
-            logger.error(t.getMessage(), t);
-            throw new StorageException(t);
-        } finally {
-            rollbackTx();
-        }
-    }
-
-    /**
-     * @see io.apiman.manager.api.core.IStorageQuery#getApplicationContracts(java.lang.String, java.lang.String, java.lang.String)
-     */
-    @Override
-    public List<ContractSummaryBean> getApplicationContracts(String organizationId, String applicationId,
-            String version) throws StorageException {
-        List<ContractSummaryBean> rval = new ArrayList<>();
-
-        beginTx();
-        try {
-            EntityManager entityManager = getActiveEntityManager();
-            @SuppressWarnings("nls")
-            String jpql =
-                    "SELECT c from ContractBean c " +
-                    "  JOIN c.application appv " +
-                    "  JOIN appv.application app " +
-                    "  JOIN app.organization aorg" +
-                    " WHERE app.id = :applicationId " +
-                    "   AND aorg.id = :orgId " +
-                    "   AND appv.version = :version " +
-                    " ORDER BY aorg.id, app.id ASC";
-            Query query = entityManager.createQuery(jpql);
-            query.setParameter("orgId", organizationId); //$NON-NLS-1$
-            query.setParameter("applicationId", applicationId); //$NON-NLS-1$
-            query.setParameter("version", version); //$NON-NLS-1$
-            List<ContractBean> contracts = query.getResultList();
-            for (ContractBean contractBean : contracts) {
-                ApplicationBean application = contractBean.getApplication().getApplication();
-                ApiBean api = contractBean.getApi().getApi();
-                PlanBean plan = contractBean.getPlan().getPlan();
-
-                OrganizationBean appOrg = entityManager.find(OrganizationBean.class, application.getOrganization().getId());
-                OrganizationBean apiOrg = entityManager.find(OrganizationBean.class, api.getOrganization().getId());
-
-                ContractSummaryBean csb = new ContractSummaryBean();
-                csb.setAppId(application.getId());
-                csb.setApikey(contractBean.getApikey());
-                csb.setAppOrganizationId(application.getOrganization().getId());
-                csb.setAppOrganizationName(appOrg.getName());
-                csb.setAppName(application.getName());
-                csb.setAppVersion(contractBean.getApplication().getVersion());
-                csb.setContractId(contractBean.getId());
-                csb.setCreatedOn(contractBean.getCreatedOn());
-                csb.setPlanId(plan.getId());
-                csb.setPlanName(plan.getName());
-                csb.setPlanVersion(contractBean.getPlan().getVersion());
-                csb.setApiDescription(api.getDescription());
-                csb.setApiId(api.getId());
-                csb.setApiName(api.getName());
-                csb.setApiOrganizationId(apiOrg.getId());
-                csb.setApiOrganizationName(apiOrg.getName());
-                csb.setApiVersion(contractBean.getApi().getVersion());
-
-                rval.add(csb);
-            }
-        } catch (Throwable t) {
-            logger.error(t.getMessage(), t);
-            throw new StorageException(t);
-        } finally {
-            rollbackTx();
-        }
-        return rval;
-    }
-
-    /**
-     * @see io.apiman.manager.api.core.IStorageQuery#getApiRegistry(java.lang.String, java.lang.String, java.lang.String)
-     */
-    @Override
-    public ApiRegistryBean getApiRegistry(String organizationId, String applicationId, String version)
-            throws StorageException {
-        ApiRegistryBean rval = new ApiRegistryBean();
-
-        beginTx();
-        try {
-            EntityManager entityManager = getActiveEntityManager();
-            @SuppressWarnings("nls")
-            String jpql =
-                    "SELECT c from ContractBean c " +
-                    "  JOIN c.application appv " +
-                    "  JOIN appv.application app " +
-                    "  JOIN app.organization aorg" +
-                    " WHERE app.id = :applicationId " +
-                    "   AND aorg.id = :orgId " +
-                    "   AND appv.version = :version " +
-                    " ORDER BY c.id ASC";
-            Query query = entityManager.createQuery(jpql);
-            query.setParameter("orgId", organizationId); //$NON-NLS-1$
-            query.setParameter("applicationId", applicationId); //$NON-NLS-1$
-            query.setParameter("version", version); //$NON-NLS-1$
-
-            List<ContractBean> contracts = query.getResultList();
-            for (ContractBean contractBean : contracts) {
-                ApiVersionBean svb = contractBean.getApi();
-                ApiBean api = svb.getApi();
-                PlanBean plan = contractBean.getPlan().getPlan();
-
-                OrganizationBean apiOrg = api.getOrganization();
-
-                ApiEntryBean entry = new ApiEntryBean();
-                entry.setApiId(api.getId());
-                entry.setApiName(api.getName());
-                entry.setApiOrgId(apiOrg.getId());
-                entry.setApiOrgName(apiOrg.getName());
-                entry.setApiVersion(svb.getVersion());
-                entry.setPlanId(plan.getId());
-                entry.setPlanName(plan.getName());
-                entry.setPlanVersion(contractBean.getPlan().getVersion());
-                entry.setApiKey(contractBean.getApikey());
-
-                Set<ApiGatewayBean> gateways = svb.getGateways();
-                if (gateways != null && gateways.size() > 0) {
-                    ApiGatewayBean sgb = gateways.iterator().next();
-                    entry.setGatewayId(sgb.getGatewayId());
-                }
-
-                rval.getApis().add(entry);
-            }
-        } catch (Throwable t) {
-            logger.error(t.getMessage(), t);
-            throw new StorageException(t);
-        } finally {
-            rollbackTx();
-        }
-        return rval;
-    }
-
-    /**
-     * @see io.apiman.manager.api.core.IStorageQuery#getPlansInOrg(java.lang.String)
-     */
-    @Override
-    public List<PlanSummaryBean> getPlansInOrg(String orgId) throws StorageException {
-        Set<String> orgIds = new HashSet<>();
-        orgIds.add(orgId);
-        return getPlansInOrgs(orgIds);
-    }
-
-    /**
-     * @see io.apiman.manager.api.core.IStorageQuery#getPlansInOrgs(java.util.Set)
-     */
-    @Override
-    public List<PlanSummaryBean> getPlansInOrgs(Set<String> orgIds) throws StorageException {
-        List<PlanSummaryBean> rval = new ArrayList<>();
-        beginTx();
-        try {
-            EntityManager entityManager = getActiveEntityManager();
-            String jpql = "SELECT p FROM PlanBean p JOIN p.organization o WHERE o.id IN :orgs ORDER BY p.id ASC"; //$NON-NLS-1$
-            Query query = entityManager.createQuery(jpql);
-            query.setParameter("orgs", orgIds); //$NON-NLS-1$
-            query.setMaxResults(500);
-
-            List<PlanBean> qr = query.getResultList();
-            for (PlanBean bean : qr) {
-                PlanSummaryBean summary = new PlanSummaryBean();
-                summary.setId(bean.getId());
-                summary.setName(bean.getName());
-                summary.setDescription(bean.getDescription());
-                OrganizationBean org = bean.getOrganization();
-                summary.setOrganizationId(org.getId());
-                summary.setOrganizationName(org.getName());
-                rval.add(summary);
-            }
-            return rval;
-        } catch (Throwable t) {
-            logger.error(t.getMessage(), t);
-            throw new StorageException(t);
-        } finally {
-            rollbackTx();
-        }
-    }
-
-    /**
-     * @see io.apiman.manager.api.core.IStorage#getPlanVersion(java.lang.String, java.lang.String, java.lang.String)
-     */
-    @Override
-    public PlanVersionBean getPlanVersion(String orgId, String planId, String version)
-            throws StorageException {
-        try {
-            EntityManager entityManager = getActiveEntityManager();
-            String jpql = "SELECT v from PlanVersionBean v JOIN v.plan p JOIN p.organization o WHERE o.id = :orgId AND p.id = :planId AND v.version = :version"; //$NON-NLS-1$
-            Query query = entityManager.createQuery(jpql);
-            query.setParameter("orgId", orgId); //$NON-NLS-1$
-            query.setParameter("planId", planId); //$NON-NLS-1$
-            query.setParameter("version", version); //$NON-NLS-1$
-
-            return (PlanVersionBean) query.getSingleResult();
-        } catch (NoResultException e) {
-            return null;
-        } catch (Throwable t) {
-            logger.error(t.getMessage(), t);
-            throw new StorageException(t);
-        }
-    }
-
-    /**
-     * @see io.apiman.manager.api.core.IStorageQuery#getPlanVersions(java.lang.String, java.lang.String)
-     */
-    @Override
-    public List<PlanVersionSummaryBean> getPlanVersions(String orgId, String planId) throws StorageException {
-        beginTx();
-        try {
-            EntityManager entityManager = getActiveEntityManager();
-            @SuppressWarnings("nls")
-            String jpql = "SELECT v from PlanVersionBean v" +
-                          "  JOIN v.plan p" +
-                          "  JOIN p.organization o" +
-                          " WHERE o.id = :orgId" +
-                          "   AND p.id = :planId" +
-                          " ORDER BY v.createdOn DESC";
-            Query query = entityManager.createQuery(jpql);
-            query.setMaxResults(500);
-            query.setParameter("orgId", orgId); //$NON-NLS-1$
-            query.setParameter("planId", planId); //$NON-NLS-1$
-            List<PlanVersionBean> planVersions = query.getResultList();
-            List<PlanVersionSummaryBean> rval = new ArrayList<>(planVersions.size());
-            for (PlanVersionBean planVersion : planVersions) {
-                PlanVersionSummaryBean pvsb = new PlanVersionSummaryBean();
-                pvsb.setOrganizationId(planVersion.getPlan().getOrganization().getId());
-                pvsb.setOrganizationName(planVersion.getPlan().getOrganization().getName());
-                pvsb.setId(planVersion.getPlan().getId());
-                pvsb.setName(planVersion.getPlan().getName());
-                pvsb.setDescription(planVersion.getPlan().getDescription());
-                pvsb.setVersion(planVersion.getVersion());
-                pvsb.setStatus(planVersion.getStatus());
-                rval.add(pvsb);
-            }
-            return rval;
-        } catch (Throwable t) {
-            logger.error(t.getMessage(), t);
-            throw new StorageException(t);
-        } finally {
-            rollbackTx();
-        }
-    }
-
-    /**
-     * @see io.apiman.manager.api.core.IStorageQuery#getPolicies(java.lang.String, java.lang.String, java.lang.String, io.apiman.manager.api.beans.policies.PolicyType)
-     */
-    @SuppressWarnings("nls")
-    @Override
-    public List<PolicySummaryBean> getPolicies(String organizationId, String entityId, String version,
-            PolicyType type) throws StorageException {
-        beginTx();
-        try {
-            EntityManager entityManager = getActiveEntityManager();
-            String jpql =
-                      "SELECT p from PolicyBean p "
-                    + " WHERE p.organizationId = :orgId "
-                    + "   AND p.entityId = :entityId "
-                    + "   AND p.entityVersion = :entityVersion "
-                    + "   AND p.type = :type"
-                    + " ORDER BY p.orderIndex ASC";
-            Query query = entityManager.createQuery(jpql);
-            query.setParameter("orgId", organizationId);
-            query.setParameter("entityId", entityId);
-            query.setParameter("entityVersion", version);
-            query.setParameter("type", type);
-
-            List<PolicyBean> policyBeans = query.getResultList();
-            List<PolicySummaryBean> rval = new ArrayList<>(policyBeans.size());
-            for (PolicyBean policyBean : policyBeans) {
-                PolicyTemplateUtil.generatePolicyDescription(policyBean);
-                PolicySummaryBean psb = new PolicySummaryBean();
-                psb.setId(policyBean.getId());
-                psb.setName(policyBean.getName());
-                psb.setDescription(policyBean.getDescription());
-                psb.setPolicyDefinitionId(policyBean.getDefinition().getId());
-                psb.setIcon(policyBean.getDefinition().getIcon());
-                psb.setCreatedBy(policyBean.getCreatedBy());
-                psb.setCreatedOn(policyBean.getCreatedOn());
-                rval.add(psb);
-            }
-            return rval;
-        } catch (Throwable t) {
-            logger.error(t.getMessage(), t);
-            throw new StorageException(t);
-        } finally {
-            rollbackTx();
-        }
-    }
-
-    /**
-     * @see io.apiman.manager.api.core.IStorageQuery#getMaxPolicyOrderIndex(java.lang.String, java.lang.String, java.lang.String, io.apiman.manager.api.beans.policies.PolicyType)
-     */
-    @Override
-    public int getMaxPolicyOrderIndex(String organizationId, String entityId, String entityVersion,
-            PolicyType type) throws StorageException {
-        SearchCriteriaBean criteria = new SearchCriteriaBean();
-        criteria.addFilter("organizationId", organizationId, SearchCriteriaFilterOperator.eq); //$NON-NLS-1$
-        criteria.addFilter("entityId", entityId, SearchCriteriaFilterOperator.eq); //$NON-NLS-1$
-        criteria.addFilter("entityVersion", entityVersion, SearchCriteriaFilterOperator.eq); //$NON-NLS-1$
-        criteria.addFilter("type", type.name(), SearchCriteriaFilterOperator.eq); //$NON-NLS-1$
-        criteria.setOrder("orderIndex", false); //$NON-NLS-1$
-        criteria.setPage(1);
-        criteria.setPageSize(1);
-        SearchResultsBean<PolicyBean> resultsBean = find(criteria, PolicyBean.class);
-        if (resultsBean.getBeans() == null || resultsBean.getBeans().isEmpty()) {
-            return 0;
-        } else {
-            return resultsBean.getBeans().get(0).getOrderIndex();
-        }
-    }
-
-    /**
-     * @see io.apiman.manager.api.core.IStorageQuery#listPluginPolicyDefs(java.lang.Long)
-     */
-    @Override
-    public List<PolicyDefinitionSummaryBean> listPluginPolicyDefs(Long pluginId) throws StorageException {
-        beginTx();
-        try {
-            EntityManager entityManager = getActiveEntityManager();
-
-            @SuppressWarnings("nls")
-            String sql =
-                    "SELECT pd.id, pd.policy_impl, pd.name, pd.description, pd.icon, pd.plugin_id, pd.form_type" +
-                    "  FROM policydefs pd" +
-                    " WHERE pd.plugin_id = ?" +
-                    " ORDER BY pd.name ASC";
-            Query query = entityManager.createNativeQuery(sql);
-            query.setParameter(1, pluginId);
-
-            List<Object[]> rows = query.getResultList();
-            List<PolicyDefinitionSummaryBean> beans = new ArrayList<>(rows.size());
-            for (Object [] row : rows) {
-                PolicyDefinitionSummaryBean bean = new PolicyDefinitionSummaryBean();
-                bean.setId(String.valueOf(row[0]));
-                bean.setPolicyImpl(String.valueOf(row[1]));
-                bean.setName(String.valueOf(row[2]));
-                bean.setDescription(String.valueOf(row[3]));
-                bean.setIcon(String.valueOf(row[4]));
-                if (row[5] != null) {
-                    bean.setPluginId(((Number) row[5]).longValue());
-                }
-                if (row[6] != null) {
-                    bean.setFormType(PolicyFormType.valueOf(String.valueOf(row[6])));
-                }
-                beans.add(bean);
-            }
-            return beans;
-        } catch (Throwable t) {
-            logger.error(t.getMessage(), t);
-            throw new StorageException(t);
-        } finally {
-            rollbackTx();
-        }
-    }
-
-    /**
-     * @see io.apiman.manager.api.core.IStorage#createUser(io.apiman.manager.api.beans.idm.UserBean)
-     */
-    @Override
-    public void createUser(UserBean user) throws StorageException {
-        super.create(user);
-    }
-
-    /**
-     * @see io.apiman.manager.api.core.IStorage#getUser(java.lang.String)
-     */
-    @Override
-    public UserBean getUser(String userId) throws StorageException {
-        return super.get(userId, UserBean.class);
-    }
-
-    /**
-     * @see io.apiman.manager.api.core.IStorage#updateUser(io.apiman.manager.api.beans.idm.UserBean)
-     */
-    @Override
-    public void updateUser(UserBean user) throws StorageException {
-        super.update(user);
-    }
-
-    /**
-     * @see io.apiman.manager.api.core.IStorageQuery#findUsers(io.apiman.manager.api.beans.search.SearchCriteriaBean)
-     */
-    @Override
-    public SearchResultsBean<UserBean> findUsers(SearchCriteriaBean criteria) throws StorageException {
-        beginTx();
-        try {
-            return super.find(criteria, UserBean.class);
-        } finally {
-            rollbackTx();
-        }
-    }
-
-    /**
-     * @see io.apiman.manager.api.core.IStorage#createRole(io.apiman.manager.api.beans.idm.RoleBean)
-     */
-    @Override
-    public void createRole(RoleBean role) throws StorageException {
-        super.create(role);
-    }
-
-    /**
-     * @see io.apiman.manager.api.core.IStorage#updateRole(io.apiman.manager.api.beans.idm.RoleBean)
-     */
-    @Override
-    public void updateRole(RoleBean role) throws StorageException {
-        super.update(role);
-    }
-
-    /**
-     * @see io.apiman.manager.api.core.IStorage#deleteRole(io.apiman.manager.api.beans.idm.RoleBean)
-     */
-    @Override
-    public void deleteRole(RoleBean role) throws StorageException {
-        try {
-            EntityManager entityManager = getActiveEntityManager();
-
-            RoleBean prole = get(role.getId(), RoleBean.class);
-
-            // First delete all memberships in this role
-            Query query = entityManager.createQuery("DELETE from RoleMembershipBean m WHERE m.roleId = :roleId" ); //$NON-NLS-1$
-            query.setParameter("roleId", role.getId()); //$NON-NLS-1$
-            query.executeUpdate();
-
-            // Then delete the role itself.
-            super.delete(prole);
-        } catch (Throwable t) {
-            throw new StorageException(t);
-        }
-    }
-
-    /**
-     * @see io.apiman.manager.api.core.IStorage#getRole(java.lang.String)
-     */
-    @Override
-    public RoleBean getRole(String roleId) throws StorageException {
-        return getRoleInternal(roleId);
-    }
-
-    /**
-     * @see io.apiman.manager.api.core.IStorageQuery#findRoles(io.apiman.manager.api.beans.search.SearchCriteriaBean)
-     */
-    @Override
-    public SearchResultsBean<RoleBean> findRoles(SearchCriteriaBean criteria) throws StorageException {
-        beginTx();
-        try {
-            return super.find(criteria, RoleBean.class);
-        } finally {
-            rollbackTx();
-        }
-    }
-
-    /**
-     * @see io.apiman.manager.api.core.IStorage#createMembership(io.apiman.manager.api.beans.idm.RoleMembershipBean)
-     */
-    @Override
-    public void createMembership(RoleMembershipBean membership) throws StorageException {
-        super.create(membership);
-    }
-
-    /**
-     * @see io.apiman.manager.api.core.IStorage#getMembership(java.lang.String, java.lang.String, java.lang.String)
-     */
-    @Override
-    public RoleMembershipBean getMembership(String userId, String roleId, String organizationId) throws StorageException {
-        try {
-            EntityManager entityManager = getActiveEntityManager();
-            Query query = entityManager.createQuery("SELECT m FROM RoleMembershipBean m WHERE m.roleId = :roleId AND m.userId = :userId AND m.organizationId = :orgId" ); //$NON-NLS-1$
-            query.setParameter("roleId", roleId); //$NON-NLS-1$
-            query.setParameter("userId", userId); //$NON-NLS-1$
-            query.setParameter("orgId", organizationId); //$NON-NLS-1$
-            RoleMembershipBean bean = null;
-            List<?> resultList = query.getResultList();
-            if (!resultList.isEmpty()) {
-                bean = (RoleMembershipBean) resultList.iterator().next();
-            }
-            return bean;
-        } catch (Throwable t) {
-            throw new StorageException(t);
-        }
-    }
-
-    /**
-     * @see io.apiman.manager.api.core.IStorage#deleteMembership(java.lang.String, java.lang.String, java.lang.String)
-     */
-    @Override
-    public void deleteMembership(String userId, String roleId, String organizationId) throws StorageException {
-        try {
-            EntityManager entityManager = getActiveEntityManager();
-            Query query = entityManager.createQuery("DELETE FROM RoleMembershipBean m WHERE m.roleId = :roleId AND m.userId = :userId AND m.organizationId = :orgId" ); //$NON-NLS-1$
-            query.setParameter("roleId", roleId); //$NON-NLS-1$
-            query.setParameter("userId", userId); //$NON-NLS-1$
-            query.setParameter("orgId", organizationId); //$NON-NLS-1$
-            query.executeUpdate();
-        } catch (Throwable t) {
-            throw new StorageException(t);
-        }
-    }
-
-    /**
-     * @see io.apiman.manager.api.core.IStorage#deleteMemberships(java.lang.String, java.lang.String)
-     */
-    @Override
-    public void deleteMemberships(String userId, String organizationId) throws StorageException {
-        try {
-            EntityManager entityManager = getActiveEntityManager();
-            Query query = entityManager.createQuery("DELETE FROM RoleMembershipBean m WHERE m.userId = :userId AND m.organizationId = :orgId" ); //$NON-NLS-1$
-            query.setParameter("userId", userId); //$NON-NLS-1$
-            query.setParameter("orgId", organizationId); //$NON-NLS-1$
-            query.executeUpdate();
-        } catch (Throwable t) {
-            throw new StorageException(t);
-        }
-    }
-
-    /**
-     * @see io.apiman.manager.api.core.IStorageQuery#getUserMemberships(java.lang.String)
-     */
-    @Override
-    public Set<RoleMembershipBean> getUserMemberships(String userId) throws StorageException {
-        Set<RoleMembershipBean> memberships = new HashSet<>();
-        beginTx();
-        try {
-            EntityManager entityManager = getActiveEntityManager();
-            CriteriaBuilder builder = entityManager.getCriteriaBuilder();
-            CriteriaQuery<RoleMembershipBean> criteriaQuery = builder.createQuery(RoleMembershipBean.class);
-            Root<RoleMembershipBean> from = criteriaQuery.from(RoleMembershipBean.class);
-            criteriaQuery.where(builder.equal(from.get("userId"), userId)); //$NON-NLS-1$
-            TypedQuery<RoleMembershipBean> typedQuery = entityManager.createQuery(criteriaQuery);
-            List<RoleMembershipBean> resultList = typedQuery.getResultList();
-            memberships.addAll(resultList);
-            return memberships;
-        } catch (Throwable t) {
-            logger.error(t.getMessage(), t);
-            throw new StorageException(t);
-        } finally {
-            rollbackTx();
-        }
-    }
-
-    /**
-     * @see io.apiman.manager.api.core.IStorageQuery#getUserMemberships(java.lang.String, java.lang.String)
-     */
-    @Override
-    public Set<RoleMembershipBean> getUserMemberships(String userId, String organizationId) throws StorageException {
-        Set<RoleMembershipBean> memberships = new HashSet<>();
-        beginTx();
-        try {
-            EntityManager entityManager = getActiveEntityManager();
-            CriteriaBuilder builder = entityManager.getCriteriaBuilder();
-            CriteriaQuery<RoleMembershipBean> criteriaQuery = builder.createQuery(RoleMembershipBean.class);
-            Root<RoleMembershipBean> from = criteriaQuery.from(RoleMembershipBean.class);
-            criteriaQuery.where(
-                    builder.equal(from.get("userId"), userId), //$NON-NLS-1$
-                    builder.equal(from.get("organizationId"), organizationId) ); //$NON-NLS-1$
-            TypedQuery<RoleMembershipBean> typedQuery = entityManager.createQuery(criteriaQuery);
-            List<RoleMembershipBean> resultList = typedQuery.getResultList();
-            memberships.addAll(resultList);
-            return memberships;
-        } catch (Throwable t) {
-            logger.error(t.getMessage(), t);
-            throw new StorageException(t);
-        } finally {
-            rollbackTx();
-        }
-    }
-
-    /**
-     * @see io.apiman.manager.api.core.IStorageQuery#getOrgMemberships(java.lang.String)
-     */
-    @Override
-    public Set<RoleMembershipBean> getOrgMemberships(String organizationId) throws StorageException {
-        Set<RoleMembershipBean> memberships = new HashSet<>();
-        beginTx();
-        try {
-            EntityManager entityManager = getActiveEntityManager();
-            CriteriaBuilder builder = entityManager.getCriteriaBuilder();
-            CriteriaQuery<RoleMembershipBean> criteriaQuery = builder.createQuery(RoleMembershipBean.class);
-            Root<RoleMembershipBean> from = criteriaQuery.from(RoleMembershipBean.class);
-            criteriaQuery.where(builder.equal(from.get("organizationId"), organizationId)); //$NON-NLS-1$
-            TypedQuery<RoleMembershipBean> typedQuery = entityManager.createQuery(criteriaQuery);
-            List<RoleMembershipBean> resultList = typedQuery.getResultList();
-            memberships.addAll(resultList);
-            return memberships;
-        } catch (Throwable t) {
-            logger.error(t.getMessage(), t);
-            throw new StorageException(t);
-        } finally {
-            rollbackTx();
-        }
-    }
-
-    /**
-     * @see io.apiman.manager.api.core.IStorageQuery#getPermissions(java.lang.String)
-     */
-    @Override
-    public Set<PermissionBean> getPermissions(String userId) throws StorageException {
-        Set<PermissionBean> permissions = new HashSet<>();
-        beginTx();
-        try {
-            EntityManager entityManager = getActiveEntityManager();
-            CriteriaBuilder builder = entityManager.getCriteriaBuilder();
-            CriteriaQuery<RoleMembershipBean> criteriaQuery = builder.createQuery(RoleMembershipBean.class);
-            Root<RoleMembershipBean> from = criteriaQuery.from(RoleMembershipBean.class);
-            criteriaQuery.where(builder.equal(from.get("userId"), userId)); //$NON-NLS-1$
-            TypedQuery<RoleMembershipBean> typedQuery = entityManager.createQuery(criteriaQuery);
-            typedQuery.setMaxResults(500);
-            List<RoleMembershipBean> resultList = typedQuery.getResultList();
-            for (RoleMembershipBean membership : resultList) {
-                RoleBean role = getRoleInternal(membership.getRoleId());
-                String qualifier = membership.getOrganizationId();
-                for (PermissionType permission : role.getPermissions()) {
-                    PermissionBean p = new PermissionBean();
-                    p.setName(permission);
-                    p.setOrganizationId(qualifier);
-                    permissions.add(p);
-                }
-            }
-            return permissions;
-        } catch (Throwable t) {
-            logger.error(t.getMessage(), t);
-            throw new StorageException(t);
-        } finally {
-            rollbackTx();
-        }
-    }
-
-    /**
-     * @param roleId
-     * @return a role by id
-     * @throws StorageException
-     * @throws DoesNotExistException
-     */
-    protected RoleBean getRoleInternal(String roleId) throws StorageException {
-        return super.get(roleId, RoleBean.class);
-    }
-
-    @SuppressWarnings("nls")
-    @Override
-    public Iterator<OrganizationBean> getAllOrganizations() throws StorageException {
-        EntityManager entityManager = getActiveEntityManager();
-
-        String jqpl = "SELECT b FROM OrganizationBean b";
-        Query query = entityManager.createQuery(jqpl);
-
-        return super.getAll(OrganizationBean.class, query);
-    }
-
-    /**
-     * @see io.apiman.manager.api.core.IStorage#getAllPlans(java.lang.String)
-     */
-    @SuppressWarnings("nls")
-    @Override
-    public Iterator<PlanBean> getAllPlans(String organizationId) throws StorageException {
-        EntityManager entityManager = getActiveEntityManager();
-
-        String jpql =
-                "SELECT b "
-                + "FROM PlanBean b "
-                + "WHERE b.organization.id = :orgId "; //$NON-NLS-1$
-
-        Query query = entityManager.createQuery(jpql);
-        query.setParameter("orgId", organizationId);
-        return super.getAll(PlanBean.class, query);
-    }
-
-    /**
-     * @see io.apiman.manager.api.core.IStorage#getAllApis(java.lang.String)
-     */
-    @SuppressWarnings("nls")
-    @Override
-    public Iterator<ApiBean> getAllApis(String organizationId) throws StorageException {
-        EntityManager entityManager = getActiveEntityManager();
-
-        String jpql =
-                "SELECT b "
-                + "FROM ApiBean b "
-                + "WHERE b.organization.id = :orgId "; //$NON-NLS-1$
-
-        Query query = entityManager.createQuery(jpql);
-        query.setParameter("orgId", organizationId);
-        return super.getAll(ApiBean.class, query);
-    }
-
-    /**
-     * @see io.apiman.manager.api.core.IStorage#getAllApplications(java.lang.String)
-     */
-    @SuppressWarnings("nls")
-    @Override
-    public Iterator<ApplicationBean> getAllApplications(String organizationId) throws StorageException {
-        EntityManager entityManager = getActiveEntityManager();
-
-        String jpql =
-                "SELECT b "
-                + "FROM ApplicationBean b "
-                + "WHERE b.organization.id = :orgId "; //$NON-NLS-1$
-
-        Query query = entityManager.createQuery(jpql);
-        query.setParameter("orgId", organizationId);
-        return super.getAll(ApplicationBean.class, query);
-    }
-
-    /**
-     * @see io.apiman.manager.api.core.IStorage#getAllApplicationVersions(java.lang.String, java.lang.String)
-     */
-    @SuppressWarnings("nls")
-    @Override
-    public Iterator<ApplicationVersionBean> getAllApplicationVersions(String organizationId,
-            String applicationId) throws StorageException {
-        EntityManager entityManager = getActiveEntityManager();
-
-        String jpql = "SELECT v "
-                + "   FROM ApplicationVersionBean v "
-                + "   JOIN v.application a "
-                + "   JOIN a.organization o "
-                + "  WHERE o.id = :orgId "
-                + "    AND a.id = :appId";
-
-        Query query = entityManager.createQuery(jpql);
-        query.setParameter("orgId", organizationId);
-        query.setParameter("appId", applicationId);
-        return super.getAll(ApplicationVersionBean.class, query);
-    }
-
-    /**
-     * @see io.apiman.manager.api.core.IStorage#getAllContracts(java.lang.String, java.lang.String, java.lang.String)
-     */
-    @Override
-    public Iterator<ContractBean> getAllContracts(String organizationId, String applicationId, String version)
-            throws StorageException {
-        EntityManager entityManager = getActiveEntityManager();
-        @SuppressWarnings("nls")
-        String jpql =
-                "SELECT c from ContractBean c " +
-                "  JOIN c.application appv " +
-                "  JOIN appv.application app " +
-                "  JOIN app.organization aorg" +
-                " WHERE app.id = :applicationId " +
-                "   AND aorg.id = :orgId " +
-                "   AND appv.version = :version " +
-                " ORDER BY aorg.id, app.id ASC";
-        Query query = entityManager.createQuery(jpql);
-        query.setParameter("orgId", organizationId); //$NON-NLS-1$
-        query.setParameter("applicationId", applicationId); //$NON-NLS-1$
-        query.setParameter("version", version); //$NON-NLS-1$
-
-        return getAll(ContractBean.class, query);
-    }
-
-    /**
-     * @see io.apiman.manager.api.core.IStorage#getAllPolicies(java.lang.String, java.lang.String, java.lang.String, io.apiman.manager.api.beans.policies.PolicyType)
-     */
-    @SuppressWarnings("nls")
-    @Override
-    public Iterator<PolicyBean> getAllPolicies(String organizationId, String entityId, String version,
-            PolicyType type) throws StorageException {
-        EntityManager entityManager = getActiveEntityManager();
-        String jpql =
-                  "SELECT p from PolicyBean p "
-                + " WHERE p.organizationId = :orgId "
-                + "   AND p.entityId = :entityId "
-                + "   AND p.entityVersion = :entityVersion "
-                + "   AND p.type = :type"
-                + " ORDER BY p.orderIndex ASC";
-        Query query = entityManager.createQuery(jpql);
-        query.setParameter("orgId", organizationId);
-        query.setParameter("entityId", entityId);
-        query.setParameter("entityVersion", version);
-        query.setParameter("type", type);
-        return getAll(PolicyBean.class, query);
-    }
-
-    /**
-     * @see io.apiman.manager.api.core.IStorage#getAllPlanVersions(java.lang.String, java.lang.String)
-     */
-    @SuppressWarnings("nls")
-    @Override
-    public Iterator<PlanVersionBean> getAllPlanVersions(String organizationId, String planId)
-            throws StorageException {
-        EntityManager entityManager = getActiveEntityManager();
-
-        String jpql = "SELECT v "
-                + "   FROM PlanVersionBean v "
-                + "   JOIN v.plan p "
-                + "   JOIN p.organization o "
-                + "  WHERE o.id = :orgId "
-                + "    AND p.id = :planId";
-
-        Query query = entityManager.createQuery(jpql);
-        query.setParameter("orgId", organizationId);
-        query.setParameter("planId", planId);
-        return super.getAll(PlanVersionBean.class, query);
-    }
-
-    /**
-     * @see io.apiman.manager.api.core.IStorage#getAllApiVersions(java.lang.String, java.lang.String)
-     */
-    @SuppressWarnings("nls")
-    @Override
-    public Iterator<ApiVersionBean> getAllApiVersions(String organizationId, String apiId)
-            throws StorageException {
-        EntityManager entityManager = getActiveEntityManager();
-
-        String jpql = "SELECT v "
-                + "   FROM ApiVersionBean v "
-                + "   JOIN v.api s "
-                + "   JOIN s.organization o "
-                + "  WHERE o.id = :orgId "
-                + "    AND s.id = :apiId";
-
-        Query query = entityManager.createQuery(jpql);
-        query.setParameter("orgId", organizationId);
-        query.setParameter("apiId", apiId);
-        return super.getAll(ApiVersionBean.class, query);
-    }
-
-    @SuppressWarnings("nls")
-    @Override
-    public Iterator<GatewayBean> getAllGateways() throws StorageException {
-        EntityManager entityManager = getActiveEntityManager();
-
-        String jpql =
-                "SELECT b FROM GatewayBean b";
-
-        Query query = entityManager.createQuery(jpql);
-        return super.getAll(GatewayBean.class, query);
-    }
-
-    @SuppressWarnings("nls")
-    @Override
-    public Iterator<AuditEntryBean> getAllAuditEntries(String orgId) throws StorageException {
-        EntityManager entityManager = getActiveEntityManager();
-
-        String jpql =
-                "SELECT b "
-                + "FROM AuditEntryBean b "
-                + "WHERE organization_id = :orgId "; //$NON-NLS-1$
-
-        Query query = entityManager.createQuery(jpql);
-        query.setParameter("orgId", orgId);
-        return super.getAll(AuditEntryBean.class, query);
-    }
-
-    @SuppressWarnings("nls")
-    @Override
-    public Iterator<PluginBean> getAllPlugins() throws StorageException {
-        EntityManager entityManager = getActiveEntityManager();
-
-        String jpql =
-                "SELECT b "
-                + "FROM PluginBean b ";
-
-        Query query = entityManager.createQuery(jpql);
-        return super.getAll(PluginBean.class, query);
-    }
-
-    /**
-     * @see io.apiman.manager.api.core.IStorage#getAllPolicyDefinitions()
-     */
-    @SuppressWarnings("nls")
-    @Override
-    public Iterator<PolicyDefinitionBean> getAllPolicyDefinitions() throws StorageException {
-        EntityManager entityManager = getActiveEntityManager();
-
-        String jpql =
-                "SELECT b "
-                + "FROM PolicyDefinitionBean b ";
-
-        Query query = entityManager.createQuery(jpql);
-        return super.getAll(PolicyDefinitionBean.class, query);
-    }
-
-    @SuppressWarnings("nls")
-    @Override
-    public Iterator<RoleMembershipBean> getAllMemberships(String orgId) throws StorageException {
-        EntityManager entityManager = getActiveEntityManager();
-
-        String jpql =
-                "SELECT b "
-                + "FROM RoleMembershipBean b "
-                + "WHERE organizationId = :orgId "; //$NON-NLS-1$
-
-        Query query = entityManager.createQuery(jpql);
-        query.setParameter("orgId", orgId);
-        return super.getAll(RoleMembershipBean.class, query);
-    }
-
-    @SuppressWarnings("nls")
-    @Override
-    public Iterator<UserBean> getAllUsers() throws StorageException {
-        EntityManager entityManager = getActiveEntityManager();
-
-        String jpql =
-                "SELECT b "
-                + "FROM UserBean b ";
-
-        Query query = entityManager.createQuery(jpql);
-        return super.getAll(UserBean.class, query);
-    }
-
-    @SuppressWarnings("nls")
-    @Override
-    public Iterator<RoleBean> getAllRoles() throws StorageException {
-        EntityManager entityManager = getActiveEntityManager();
-
-        String jpql =
-                "SELECT b "
-                + "FROM RoleBean b ";
-
-        Query query = entityManager.createQuery(jpql);
-        return super.getAll(RoleBean.class, query);
-    }
-}
-=======
-/*
- * Copyright 2014 JBoss Inc
- *
- * Licensed under the Apache License, Version 2.0 (the "License");
- * you may not use this file except in compliance with the License.
- * You may obtain a copy of the License at
- *
- *      http://www.apache.org/licenses/LICENSE-2.0
- *
- * Unless required by applicable law or agreed to in writing, software
- * distributed under the License is distributed on an "AS IS" BASIS,
- * WITHOUT WARRANTIES OR CONDITIONS OF ANY KIND, either express or implied.
- * See the License for the specific language governing permissions and
- * limitations under the License.
- */
-package io.apiman.manager.api.jpa;
-
-import io.apiman.common.util.crypt.IDataEncrypter;
-import io.apiman.manager.api.beans.apps.ApplicationBean;
-import io.apiman.manager.api.beans.apps.ApplicationVersionBean;
-import io.apiman.manager.api.beans.audit.AuditEntityType;
-import io.apiman.manager.api.beans.audit.AuditEntryBean;
-import io.apiman.manager.api.beans.contracts.ContractBean;
-import io.apiman.manager.api.beans.download.DownloadBean;
-import io.apiman.manager.api.beans.gateways.GatewayBean;
-import io.apiman.manager.api.beans.gateways.GatewayType;
-import io.apiman.manager.api.beans.idm.PermissionBean;
-import io.apiman.manager.api.beans.idm.PermissionType;
-import io.apiman.manager.api.beans.idm.RoleBean;
-import io.apiman.manager.api.beans.idm.RoleMembershipBean;
-import io.apiman.manager.api.beans.idm.UserBean;
-import io.apiman.manager.api.beans.orgs.OrganizationBean;
-import io.apiman.manager.api.beans.plans.PlanBean;
-import io.apiman.manager.api.beans.plans.PlanVersionBean;
-import io.apiman.manager.api.beans.plugins.PluginBean;
-import io.apiman.manager.api.beans.policies.PolicyBean;
-import io.apiman.manager.api.beans.policies.PolicyDefinitionBean;
-import io.apiman.manager.api.beans.policies.PolicyType;
-import io.apiman.manager.api.beans.search.PagingBean;
-import io.apiman.manager.api.beans.search.SearchCriteriaBean;
-import io.apiman.manager.api.beans.search.SearchCriteriaFilterOperator;
-import io.apiman.manager.api.beans.search.SearchResultsBean;
-import io.apiman.manager.api.beans.services.ServiceBean;
-import io.apiman.manager.api.beans.services.ServiceDefinitionBean;
-import io.apiman.manager.api.beans.services.ServiceGatewayBean;
-import io.apiman.manager.api.beans.services.ServicePlanBean;
-import io.apiman.manager.api.beans.services.ServiceVersionBean;
-import io.apiman.manager.api.beans.summary.ApiEntryBean;
-import io.apiman.manager.api.beans.summary.ApiRegistryBean;
-import io.apiman.manager.api.beans.summary.ApplicationSummaryBean;
-import io.apiman.manager.api.beans.summary.ApplicationVersionSummaryBean;
-import io.apiman.manager.api.beans.summary.ContractSummaryBean;
-import io.apiman.manager.api.beans.summary.GatewaySummaryBean;
-import io.apiman.manager.api.beans.summary.OrganizationSummaryBean;
-import io.apiman.manager.api.beans.summary.PlanSummaryBean;
-import io.apiman.manager.api.beans.summary.PlanVersionSummaryBean;
-import io.apiman.manager.api.beans.summary.PluginSummaryBean;
-import io.apiman.manager.api.beans.summary.PolicyDefinitionSummaryBean;
-import io.apiman.manager.api.beans.summary.PolicyFormType;
-import io.apiman.manager.api.beans.summary.PolicySummaryBean;
-import io.apiman.manager.api.beans.summary.ServicePlanSummaryBean;
-import io.apiman.manager.api.beans.summary.ServiceSummaryBean;
-import io.apiman.manager.api.beans.summary.ServiceVersionSummaryBean;
-import io.apiman.manager.api.core.IStorage;
-import io.apiman.manager.api.core.IStorageQuery;
-import io.apiman.manager.api.core.exceptions.StorageException;
-import io.apiman.manager.api.core.util.PolicyTemplateUtil;
-
-import java.io.ByteArrayInputStream;
-import java.io.ByteArrayOutputStream;
-import java.io.IOException;
-import java.io.InputStream;
-import java.util.ArrayList;
-import java.util.Date;
-import java.util.HashSet;
-import java.util.Iterator;
-import java.util.List;
-import java.util.Set;
-
-import javax.annotation.PostConstruct;
-import javax.enterprise.context.ApplicationScoped;
-import javax.enterprise.inject.Alternative;
-import javax.inject.Inject;
-import javax.persistence.EntityManager;
-import javax.persistence.NoResultException;
-import javax.persistence.Query;
-import javax.persistence.TypedQuery;
-import javax.persistence.criteria.CriteriaBuilder;
-import javax.persistence.criteria.CriteriaQuery;
-import javax.persistence.criteria.Root;
-
-import org.apache.commons.io.IOUtils;
-import org.slf4j.Logger;
-import org.slf4j.LoggerFactory;
-
-/**
- * A JPA implementation of the storage interface.
- *
- * @author eric.wittmann@redhat.com
- */
-@ApplicationScoped @Alternative
-public class JpaStorage extends AbstractJpaStorage implements IStorage, IStorageQuery {
-
-    private static Logger logger = LoggerFactory.getLogger(JpaStorage.class);
-    
-    @Inject IDataEncrypter encrypter;
-    @PostConstruct
-    public void postConstruct() {
-        // Kick the encrypter, causing it to be loaded/resolved in CDI
-        encrypter.encrypt(""); //$NON-NLS-1$
-    }
-
-    /**
-     * Constructor.
-     */
-    public JpaStorage() {
-    }
-
-    /**
-     * @see io.apiman.manager.api.core.IStorage#beginTx()
-     */
-    @Override
-    public void beginTx() throws StorageException {
-        super.beginTx();
-    }
-
-    /**
-     * @see io.apiman.manager.api.core.IStorage#commitTx()
-     */
-    @Override
-    public void commitTx() throws StorageException {
-        super.commitTx();
-    }
-
-    /**
-     * @see io.apiman.manager.api.core.IStorage#rollbackTx()
-     */
-    @Override
-    public void rollbackTx() {
-        super.rollbackTx();
-    }
-
-    /**
-     * @see io.apiman.manager.api.core.IStorage#createApplication(io.apiman.manager.api.beans.apps.ApplicationBean)
-     */
-    @Override
-    public void createApplication(ApplicationBean application) throws StorageException {
-        super.create(application);
-    }
-
-    /**
-     * @see io.apiman.manager.api.core.IStorage#createApplicationVersion(io.apiman.manager.api.beans.apps.ApplicationVersionBean)
-     */
-    @Override
-    public void createApplicationVersion(ApplicationVersionBean version) throws StorageException {
-        super.create(version);
-    }
-
-    /**
-     * @see io.apiman.manager.api.core.IStorage#createContract(io.apiman.manager.api.beans.contracts.ContractBean)
-     */
-    @Override
-    public void createContract(ContractBean contract) throws StorageException {
-        super.create(contract);
-    }
-
-    /**
-     * @see io.apiman.manager.api.core.IStorage#createGateway(io.apiman.manager.api.beans.gateways.GatewayBean)
-     */
-    @Override
-    public void createGateway(GatewayBean gateway) throws StorageException {
-        super.create(gateway);
-    }
-
-    /**
-     * @see io.apiman.manager.api.core.IStorage#createDownload(io.apiman.manager.api.beans.download.DownloadBean)
-     */
-    @Override
-    public void createDownload(DownloadBean download) throws StorageException {
-        super.create(download);
-    }
-
-    /**
-     * @see io.apiman.manager.api.core.IStorage#createPlugin(io.apiman.manager.api.beans.plugins.PluginBean)
-     */
-    @Override
-    public void createPlugin(PluginBean plugin) throws StorageException {
-        super.create(plugin);
-    }
-
-    /**
-     * @see io.apiman.manager.api.core.IStorage#createOrganization(io.apiman.manager.api.beans.orgs.OrganizationBean)
-     */
-    @Override
-    public void createOrganization(OrganizationBean organization) throws StorageException {
-        super.create(organization);
-    }
-
-    /**
-     * @see io.apiman.manager.api.core.IStorage#createPlan(io.apiman.manager.api.beans.plans.PlanBean)
-     */
-    @Override
-    public void createPlan(PlanBean plan) throws StorageException {
-        super.create(plan);
-    }
-
-    /**
-     * @see io.apiman.manager.api.core.IStorage#createPlanVersion(io.apiman.manager.api.beans.plans.PlanVersionBean)
-     */
-    @Override
-    public void createPlanVersion(PlanVersionBean version) throws StorageException {
-        super.create(version);
-    }
-
-    /**
-     * @see io.apiman.manager.api.core.IStorage#createPolicy(io.apiman.manager.api.beans.policies.PolicyBean)
-     */
-    @Override
-    public void createPolicy(PolicyBean policy) throws StorageException {
-        super.create(policy);
-    }
-
-    /**
-     * @see io.apiman.manager.api.core.IStorage#createPolicyDefinition(io.apiman.manager.api.beans.policies.PolicyDefinitionBean)
-     */
-    @Override
-    public void createPolicyDefinition(PolicyDefinitionBean policyDef) throws StorageException {
-        super.create(policyDef);
-    }
-
-    /**
-     * @see io.apiman.manager.api.core.IStorage#createService(io.apiman.manager.api.beans.services.ServiceBean)
-     */
-    @Override
-    public void createService(ServiceBean service) throws StorageException {
-        super.create(service);
-    }
-
-    /**
-     * @see io.apiman.manager.api.core.IStorage#createServiceVersion(io.apiman.manager.api.beans.services.ServiceVersionBean)
-     */
-    @Override
-    public void createServiceVersion(ServiceVersionBean version) throws StorageException {
-        super.create(version);
-    }
-
-    /**
-     * @see io.apiman.manager.api.core.IStorage#updateApplication(io.apiman.manager.api.beans.apps.ApplicationBean)
-     */
-    @Override
-    public void updateApplication(ApplicationBean application) throws StorageException {
-        super.update(application);
-    }
-
-    /**
-     * @see io.apiman.manager.api.core.IStorage#updateApplicationVersion(io.apiman.manager.api.beans.apps.ApplicationVersionBean)
-     */
-    @Override
-    public void updateApplicationVersion(ApplicationVersionBean version) throws StorageException {
-        super.update(version);
-    }
-
-    /**
-     * @see io.apiman.manager.api.core.IStorage#updateGateway(io.apiman.manager.api.beans.gateways.GatewayBean)
-     */
-    @Override
-    public void updateGateway(GatewayBean gateway) throws StorageException {
-        super.update(gateway);
-    }
-
-    /**
-     * @see io.apiman.manager.api.core.IStorage#updateOrganization(io.apiman.manager.api.beans.orgs.OrganizationBean)
-     */
-    @Override
-    public void updateOrganization(OrganizationBean organization) throws StorageException {
-        super.update(organization);
-    }
-
-    /**
-     * @see io.apiman.manager.api.core.IStorage#updatePlan(io.apiman.manager.api.beans.plans.PlanBean)
-     */
-    @Override
-    public void updatePlan(PlanBean plan) throws StorageException {
-        super.update(plan);
-    }
-
-    /**
-     * @see io.apiman.manager.api.core.IStorage#updatePlanVersion(io.apiman.manager.api.beans.plans.PlanVersionBean)
-     */
-    @Override
-    public void updatePlanVersion(PlanVersionBean version) throws StorageException {
-        super.update(version);
-    }
-
-    /**
-     * @see io.apiman.manager.api.core.IStorage#updatePolicy(io.apiman.manager.api.beans.policies.PolicyBean)
-     */
-    @Override
-    public void updatePolicy(PolicyBean policy) throws StorageException {
-        super.update(policy);
-    }
-
-    /**
-     * @see io.apiman.manager.api.core.IStorage#updatePolicyDefinition(io.apiman.manager.api.beans.policies.PolicyDefinitionBean)
-     */
-    @Override
-    public void updatePolicyDefinition(PolicyDefinitionBean policyDef) throws StorageException {
-        super.update(policyDef);
-    }
-
-    /**
-     * @see io.apiman.manager.api.core.IStorage#updatePlugin(io.apiman.manager.api.beans.plugins.PluginBean)
-     */
-    @Override
-    public void updatePlugin(PluginBean pluginBean) throws StorageException {
-        super.update(pluginBean);
-    }
-
-    /**
-     * @see io.apiman.manager.api.core.IStorage#updateService(io.apiman.manager.api.beans.services.ServiceBean)
-     */
-    @Override
-    public void updateService(ServiceBean service) throws StorageException {
-        super.update(service);
-    }
-
-    /**
-     * @see io.apiman.manager.api.core.IStorage#updateServiceVersion(io.apiman.manager.api.beans.services.ServiceVersionBean)
-     */
-    @Override
-    public void updateServiceVersion(ServiceVersionBean version) throws StorageException {
-        super.update(version);
-    }
-
-    /**
-     * @see io.apiman.manager.api.core.IStorage#updateServiceDefinition(io.apiman.manager.api.beans.services.ServiceVersionBean, java.io.InputStream)
-     */
-    @Override
-    public void updateServiceDefinition(ServiceVersionBean version, InputStream definitionStream)
-            throws StorageException {
-        try {
-            ServiceDefinitionBean bean = super.get(version.getId(), ServiceDefinitionBean.class);
-            ByteArrayOutputStream baos = new ByteArrayOutputStream();
-            IOUtils.copy(definitionStream, baos);
-            byte [] data = baos.toByteArray();
-            if (bean != null) {
-                bean.setData(data);
-                super.update(bean);
-            } else {
-                bean = new ServiceDefinitionBean();
-                bean.setId(version.getId());
-                bean.setData(data);
-                bean.setServiceVersion(version);
-                super.create(bean);
-            }
-        } catch (IOException e) {
-            throw new StorageException(e);
-        }
-    }
-
-    /**
-     * @see io.apiman.manager.api.core.IStorage#deleteOrganization(io.apiman.manager.api.beans.orgs.OrganizationBean)
-     */
-    @Override
-    public void deleteOrganization(OrganizationBean organization) throws StorageException {
-        super.delete(organization);
-    }
-
-    /**
-     * @see io.apiman.manager.api.core.IStorage#deleteApplication(io.apiman.manager.api.beans.apps.ApplicationBean)
-     */
-    @Override
-    public void deleteApplication(ApplicationBean application) throws StorageException {
-        super.delete(application);
-    }
-
-    /**
-     * @see io.apiman.manager.api.core.IStorage#deleteApplicationVersion(io.apiman.manager.api.beans.apps.ApplicationVersionBean)
-     */
-    @Override
-    public void deleteApplicationVersion(ApplicationVersionBean version) throws StorageException {
-        super.delete(version);
-    }
-
-    /**
-     * @see io.apiman.manager.api.core.IStorage#deleteContract(io.apiman.manager.api.beans.contracts.ContractBean)
-     */
-    @Override
-    public void deleteContract(ContractBean contract) throws StorageException {
-        super.delete(contract);
-    }
-
-    /**
-     * @see io.apiman.manager.api.core.IStorage#deleteService(io.apiman.manager.api.beans.services.ServiceBean)
-     */
-    @Override
-    public void deleteService(ServiceBean service) throws StorageException {
-        super.delete(service);
-    }
-
-    /**
-     * @see io.apiman.manager.api.core.IStorage#deleteServiceVersion(io.apiman.manager.api.beans.services.ServiceVersionBean)
-     */
-    @Override
-    public void deleteServiceVersion(ServiceVersionBean version) throws StorageException {
-        super.delete(version);
-    }
-
-    /**
-     * @see io.apiman.manager.api.core.IStorage#deleteServiceDefinition(io.apiman.manager.api.beans.services.ServiceVersionBean)
-     */
-    @Override
-    public void deleteServiceDefinition(ServiceVersionBean version) throws StorageException {
-        ServiceDefinitionBean bean = super.get(version.getId(), ServiceDefinitionBean.class);
-        if (bean != null) {
-            super.delete(bean);
-        } else {
-            throw new StorageException("No definition found."); //$NON-NLS-1$
-        }
-    }
-
-    /**
-     * @see io.apiman.manager.api.core.IStorage#deletePlan(io.apiman.manager.api.beans.plans.PlanBean)
-     */
-    @Override
-    public void deletePlan(PlanBean plan) throws StorageException {
-        super.delete(plan);
-    }
-
-    /**
-     * @see io.apiman.manager.api.core.IStorage#deletePlanVersion(io.apiman.manager.api.beans.plans.PlanVersionBean)
-     */
-    @Override
-    public void deletePlanVersion(PlanVersionBean version) throws StorageException {
-        super.delete(version);
-    }
-
-    /**
-     * @see io.apiman.manager.api.core.IStorage#deletePolicy(io.apiman.manager.api.beans.policies.PolicyBean)
-     */
-    @Override
-    public void deletePolicy(PolicyBean policy) throws StorageException {
-        super.delete(policy);
-    }
-
-    /**
-     * @see io.apiman.manager.api.core.IStorage#deleteGateway(io.apiman.manager.api.beans.gateways.GatewayBean)
-     */
-    @Override
-    public void deleteGateway(GatewayBean gateway) throws StorageException {
-        super.delete(gateway);
-    }
-
-    /**
-     * @see io.apiman.manager.api.core.IStorage#deleteDownload(io.apiman.manager.api.beans.download.DownloadBean)
-     */
-    @Override
-    public void deleteDownload(DownloadBean download) throws StorageException {
-        super.delete(download);
-    }
-
-    /**
-     * @see io.apiman.manager.api.core.IStorage#deletePlugin(io.apiman.manager.api.beans.plugins.PluginBean)
-     */
-    @Override
-    public void deletePlugin(PluginBean plugin) throws StorageException {
-        super.delete(plugin);
-    }
-
-    /**
-     * @see io.apiman.manager.api.core.IStorage#deletePolicyDefinition(io.apiman.manager.api.beans.policies.PolicyDefinitionBean)
-     */
-    @Override
-    public void deletePolicyDefinition(PolicyDefinitionBean policyDef) throws StorageException {
-        super.delete(policyDef);
-    }
-
-    /**
-     * @see io.apiman.manager.api.core.IStorage#getOrganization(java.lang.String)
-     */
-    @Override
-    public OrganizationBean getOrganization(String id) throws StorageException {
-        return super.get(id, OrganizationBean.class);
-    }
-
-    /**
-     * @see io.apiman.manager.api.core.IStorage#getApplication(java.lang.String, java.lang.String)
-     */
-    @Override
-    public ApplicationBean getApplication(String organizationId, String id) throws StorageException {
-        return super.get(organizationId, id, ApplicationBean.class);
-    }
-
-    /**
-     * @see io.apiman.manager.api.core.IStorage#getContract(java.lang.Long)
-     */
-    @Override
-    public ContractBean getContract(Long id) throws StorageException {
-        return super.get(id, ContractBean.class);
-    }
-
-    /**
-     * @see io.apiman.manager.api.core.IStorage#getService(java.lang.String, java.lang.String)
-     */
-    @Override
-    public ServiceBean getService(String organizationId, String id) throws StorageException {
-        return super.get(organizationId, id, ServiceBean.class);
-    }
-
-    /**
-     * @see io.apiman.manager.api.core.IStorage#getPlan(java.lang.String, java.lang.String)
-     */
-    @Override
-    public PlanBean getPlan(String organizationId, String id) throws StorageException {
-        return super.get(organizationId, id, PlanBean.class);
-    }
-
-    /**
-     * @see io.apiman.manager.api.core.IStorage#getPolicy(io.apiman.manager.api.beans.policies.PolicyType, java.lang.String, java.lang.String, java.lang.String, java.lang.Long)
-     */
-    @Override
-    public PolicyBean getPolicy(PolicyType type, String organizationId, String entityId, String version,
-            Long id) throws StorageException {
-        PolicyBean policyBean = super.get(id, PolicyBean.class);
-        if (policyBean.getType() != type) {
-            return null;
-        }
-        if (!policyBean.getOrganizationId().equals(organizationId)) {
-            return null;
-        }
-        if (!policyBean.getEntityId().equals(entityId)) {
-            return null;
-        }
-        if (!policyBean.getEntityVersion().equals(version)) {
-            return null;
-        }
-        return policyBean;
-    }
-
-    /**
-     * @see io.apiman.manager.api.core.IStorage#getGateway(java.lang.String)
-     */
-    @Override
-    public GatewayBean getGateway(String id) throws StorageException {
-        return super.get(id, GatewayBean.class);
-    }
-
-    /**
-     * @see io.apiman.manager.api.core.IStorage#getDownload(java.lang.String)
-     */
-    @Override
-    public DownloadBean getDownload(String id) throws StorageException {
-        return super.get(id, DownloadBean.class);
-    }
-
-    /**
-     * @see io.apiman.manager.api.core.IStorage#getPlugin(long)
-     */
-    @Override
-    public PluginBean getPlugin(long id) throws StorageException {
-        return super.get(id, PluginBean.class);
-    }
-
-    /**
-     * @see io.apiman.manager.api.core.IStorage#getPlugin(java.lang.String, java.lang.String)
-     */
-    @Override
-    public PluginBean getPlugin(String groupId, String artifactId) throws StorageException {
-        try {
-            EntityManager entityManager = getActiveEntityManager();
-
-            @SuppressWarnings("nls")
-            String sql =
-                    "SELECT p.id, p.artifact_id, p.group_id, p.version, p.classifier, p.type, p.name, p.description, p.created_by, p.created_on, p.deleted" +
-                    "  FROM plugins p" +
-                    " WHERE p.group_id = ? AND p.artifact_id = ?";
-            Query query = entityManager.createNativeQuery(sql);
-            query.setParameter(1, groupId);
-            query.setParameter(2, artifactId);
-            List<Object[]> rows = query.getResultList();
-            if (rows.size() > 0) {
-                Object[] row = rows.get(0);
-                PluginBean plugin = new PluginBean();
-                plugin.setId(((Number) row[0]).longValue());
-                plugin.setArtifactId(String.valueOf(row[1]));
-                plugin.setGroupId(String.valueOf(row[2]));
-                plugin.setVersion(String.valueOf(row[3]));
-                plugin.setClassifier((String) row[4]);
-                plugin.setType((String) row[5]);
-                plugin.setName(String.valueOf(row[6]));
-                plugin.setDescription(String.valueOf(row[7]));
-                plugin.setCreatedBy(String.valueOf(row[8]));
-                plugin.setCreatedOn((Date) row[9]);
-                plugin.setDeleted((Boolean) row[10]);
-                return plugin;
-            } else {
-                return null;
-            }
-        } catch (Throwable t) {
-            logger.error(t.getMessage(), t);
-            throw new StorageException(t);
-        }
-    }
-
-    /**
-     * @see io.apiman.manager.api.core.IStorage#getPolicyDefinition(java.lang.String)
-     */
-    @Override
-    public PolicyDefinitionBean getPolicyDefinition(String id) throws StorageException {
-        return super.get(id, PolicyDefinitionBean.class);
-    }
-
-    /**
-     * @see io.apiman.manager.api.core.IStorage#reorderPolicies(io.apiman.manager.api.beans.policies.PolicyType, java.lang.String, java.lang.String, java.lang.String, java.util.List)
-     */
-    @Override
-    public void reorderPolicies(PolicyType type, String organizationId, String entityId,
-            String entityVersion, List<Long> newOrder) throws StorageException {
-        int orderIndex = 0;
-        for (Long policyId : newOrder) {
-            PolicyBean storedPolicy = getPolicy(type, organizationId, entityId, entityVersion, policyId);
-            if (storedPolicy == null) {
-                throw new StorageException("Invalid policy id: " + policyId); //$NON-NLS-1$
-            }
-            storedPolicy.setOrderIndex(orderIndex++);
-            updatePolicy(storedPolicy);
-        }
-    }
-
-    /**
-     * @see io.apiman.manager.api.jpa.AbstractJpaStorage#find(io.apiman.manager.api.beans.search.SearchCriteriaBean, java.lang.Class)
-     */
-    @Override
-    protected <T> SearchResultsBean<T> find(SearchCriteriaBean criteria, Class<T> type) throws StorageException {
-        beginTx();
-        try {
-            SearchResultsBean<T> rval = super.find(criteria, type);
-            return rval;
-        } finally {
-            rollbackTx();
-        }
-    }
-
-    /**
-     * @see io.apiman.manager.api.core.IStorageQuery#findOrganizations(io.apiman.manager.api.beans.search.SearchCriteriaBean)
-     */
-    @Override
-    public SearchResultsBean<OrganizationSummaryBean> findOrganizations(SearchCriteriaBean criteria)
-            throws StorageException {
-        SearchResultsBean<OrganizationBean> orgs = find(criteria, OrganizationBean.class);
-        SearchResultsBean<OrganizationSummaryBean> rval = new SearchResultsBean<>();
-        rval.setTotalSize(orgs.getTotalSize());
-        List<OrganizationBean> beans = orgs.getBeans();
-        for (OrganizationBean bean : beans) {
-            OrganizationSummaryBean osb = new OrganizationSummaryBean();
-            osb.setId(bean.getId());
-            osb.setName(bean.getName());
-            osb.setDescription(bean.getDescription());
-            rval.getBeans().add(osb);
-        }
-        return rval;
-    }
-
-    /**
-     * @see io.apiman.manager.api.core.IStorageQuery#findApplications(io.apiman.manager.api.beans.search.SearchCriteriaBean)
-     */
-    @Override
-    public SearchResultsBean<ApplicationSummaryBean> findApplications(SearchCriteriaBean criteria)
-            throws StorageException {
-        SearchResultsBean<ApplicationBean> result = find(criteria, ApplicationBean.class);
-
-        SearchResultsBean<ApplicationSummaryBean> rval = new SearchResultsBean<>();
-        rval.setTotalSize(result.getTotalSize());
-        List<ApplicationBean> beans = result.getBeans();
-        rval.setBeans(new ArrayList<ApplicationSummaryBean>(beans.size()));
-        for (ApplicationBean application : beans) {
-            ApplicationSummaryBean summary = new ApplicationSummaryBean();
-            OrganizationBean organization = application.getOrganization();
-            summary.setId(application.getId());
-            summary.setName(application.getName());
-            summary.setDescription(application.getDescription());
-            // TODO find the number of contracts - probably need native SQL for that
-            summary.setNumContracts(0);
-            summary.setOrganizationId(application.getOrganization().getId());
-            summary.setOrganizationName(organization.getName());
-            rval.getBeans().add(summary);
-        }
-        return rval;
-    }
-
-    /**
-     * @see io.apiman.manager.api.core.IStorageQuery#findServices(io.apiman.manager.api.beans.search.SearchCriteriaBean)
-     */
-    @Override
-    public SearchResultsBean<ServiceSummaryBean> findServices(SearchCriteriaBean criteria)
-            throws StorageException {
-        SearchResultsBean<ServiceBean> result = find(criteria, ServiceBean.class);
-        SearchResultsBean<ServiceSummaryBean> rval = new SearchResultsBean<>();
-        rval.setTotalSize(result.getTotalSize());
-        List<ServiceBean> beans = result.getBeans();
-        rval.setBeans(new ArrayList<ServiceSummaryBean>(beans.size()));
-        for (ServiceBean service : beans) {
-            ServiceSummaryBean summary = new ServiceSummaryBean();
-            OrganizationBean organization = service.getOrganization();
-            summary.setId(service.getId());
-            summary.setName(service.getName());
-            summary.setDescription(service.getDescription());
-            summary.setCreatedOn(service.getCreatedOn());
-            summary.setOrganizationId(service.getOrganization().getId());
-            summary.setOrganizationName(organization.getName());
-            rval.getBeans().add(summary);
-        }
-        return rval;
-    }
-
-    /**
-     * @see io.apiman.manager.api.core.IStorageQuery#findPlans(java.lang.String, io.apiman.manager.api.beans.search.SearchCriteriaBean)
-     */
-    @Override
-    public SearchResultsBean<PlanSummaryBean> findPlans(String organizationId, SearchCriteriaBean criteria)
-            throws StorageException {
-
-        criteria.addFilter("organization.id", organizationId, SearchCriteriaFilterOperator.eq); //$NON-NLS-1$
-        SearchResultsBean<PlanBean> result = find(criteria, PlanBean.class);
-        SearchResultsBean<PlanSummaryBean> rval = new SearchResultsBean<>();
-        rval.setTotalSize(result.getTotalSize());
-        List<PlanBean> plans = result.getBeans();
-        rval.setBeans(new ArrayList<PlanSummaryBean>(plans.size()));
-        for (PlanBean plan : plans) {
-            PlanSummaryBean summary = new PlanSummaryBean();
-            OrganizationBean organization = plan.getOrganization();
-            summary.setId(plan.getId());
-            summary.setName(plan.getName());
-            summary.setDescription(plan.getDescription());
-            summary.setOrganizationId(plan.getOrganization().getId());
-            summary.setOrganizationName(organization.getName());
-            rval.getBeans().add(summary);
-        }
-        return rval;
-    }
-
-    /**
-     * @see io.apiman.manager.api.core.IStorage#createAuditEntry(io.apiman.manager.api.beans.audit.AuditEntryBean)
-     */
-    @Override
-    public void createAuditEntry(AuditEntryBean entry) throws StorageException {
-        super.create(entry);
-    }
-
-    /**
-     * @see io.apiman.manager.api.core.IStorageQuery#auditEntity(java.lang.String, java.lang.String, java.lang.String, java.lang.Class, io.apiman.manager.api.beans.search.PagingBean)
-     */
-    @Override
-    public <T> SearchResultsBean<AuditEntryBean> auditEntity(String organizationId, String entityId, String entityVersion,
-            Class<T> type, PagingBean paging) throws StorageException {
-        SearchCriteriaBean criteria = new SearchCriteriaBean();
-        if (paging != null) {
-            criteria.setPaging(paging);
-        } else {
-            criteria.setPage(1);
-            criteria.setPageSize(20);
-        }
-        criteria.setOrder("id", false); //$NON-NLS-1$
-        if (organizationId != null) {
-            criteria.addFilter("organizationId", organizationId, SearchCriteriaFilterOperator.eq); //$NON-NLS-1$
-        }
-        if (entityId != null) {
-            criteria.addFilter("entityId", entityId, SearchCriteriaFilterOperator.eq); //$NON-NLS-1$
-        }
-        if (entityVersion != null) {
-            criteria.addFilter("entityVersion", entityVersion, SearchCriteriaFilterOperator.eq); //$NON-NLS-1$
-        }
-        if (type != null) {
-            AuditEntityType entityType = null;
-            if (type == OrganizationBean.class) {
-                entityType = AuditEntityType.Organization;
-            } else if (type == ApplicationBean.class) {
-                entityType = AuditEntityType.Application;
-            } else if (type == ServiceBean.class) {
-                entityType = AuditEntityType.Service;
-            } else if (type == PlanBean.class) {
-                entityType = AuditEntityType.Plan;
-            }
-            if (entityType != null) {
-                criteria.addFilter("entityType", entityType.name(), SearchCriteriaFilterOperator.eq); //$NON-NLS-1$
-            }
-        }
-
-        return find(criteria, AuditEntryBean.class);
-    }
-
-    /**
-     * @see io.apiman.manager.api.core.IStorageQuery#auditUser(java.lang.String, io.apiman.manager.api.beans.search.PagingBean)
-     */
-    @Override
-    public <T> SearchResultsBean<AuditEntryBean> auditUser(String userId, PagingBean paging)
-            throws StorageException {
-        SearchCriteriaBean criteria = new SearchCriteriaBean();
-        if (paging != null) {
-            criteria.setPaging(paging);
-        } else {
-            criteria.setPage(1);
-            criteria.setPageSize(20);
-        }
-        criteria.setOrder("createdOn", false); //$NON-NLS-1$
-        if (userId != null) {
-            criteria.addFilter("who", userId, SearchCriteriaFilterOperator.eq); //$NON-NLS-1$
-        }
-
-        return find(criteria, AuditEntryBean.class);
-    }
-
-    /**
-     * @see io.apiman.manager.api.core.IStorageQuery#listGateways()
-     */
-    @Override
-    public List<GatewaySummaryBean> listGateways() throws StorageException {
-        beginTx();
-        try {
-            EntityManager entityManager = getActiveEntityManager();
-
-            @SuppressWarnings("nls")
-            String sql =
-                    "SELECT g.id, g.name, g.description, g.type" +
-                    "  FROM gateways g" +
-                    " ORDER BY g.name ASC";
-            Query query = entityManager.createNativeQuery(sql);
-
-            List<Object[]> rows = query.getResultList();
-            List<GatewaySummaryBean> gateways = new ArrayList<>(rows.size());
-            for (Object [] row : rows) {
-                GatewaySummaryBean gateway = new GatewaySummaryBean();
-                gateway.setId(String.valueOf(row[0]));
-                gateway.setName(String.valueOf(row[1]));
-                gateway.setDescription(String.valueOf(row[2]));
-                gateway.setType(GatewayType.valueOf(String.valueOf(row[3])));
-                gateways.add(gateway);
-            }
-            return gateways;
-        } catch (Throwable t) {
-            logger.error(t.getMessage(), t);
-            throw new StorageException(t);
-        } finally {
-            rollbackTx();
-        }
-    }
-
-    /**
-     * @see io.apiman.manager.api.core.IStorageQuery#listPlugins()
-     */
-    @Override
-    public List<PluginSummaryBean> listPlugins() throws StorageException {
-        beginTx();
-        try {
-            EntityManager entityManager = getActiveEntityManager();
-
-            @SuppressWarnings("nls")
-            String sql =
-                    "SELECT p.id, p.artifact_id, p.group_id, p.version, p.classifier, p.type, p.name, p.description, p.created_by, p.created_on" +
-                    "  FROM plugins p" +
-                    " WHERE p.deleted IS NULL OR p.deleted = 0" +
-                    " ORDER BY p.name ASC";
-            Query query = entityManager.createNativeQuery(sql);
-
-            List<Object[]> rows = query.getResultList();
-            List<PluginSummaryBean> plugins = new ArrayList<>(rows.size());
-            for (Object [] row : rows) {
-                PluginSummaryBean plugin = new PluginSummaryBean();
-                plugin.setId(((Number) row[0]).longValue());
-                plugin.setArtifactId(String.valueOf(row[1]));
-                plugin.setGroupId(String.valueOf(row[2]));
-                plugin.setVersion(String.valueOf(row[3]));
-                plugin.setClassifier((String) row[4]);
-                plugin.setType((String) row[5]);
-                plugin.setName(String.valueOf(row[6]));
-                plugin.setDescription(String.valueOf(row[7]));
-                plugin.setCreatedBy(String.valueOf(row[8]));
-                plugin.setCreatedOn((Date) row[9]);
-                plugins.add(plugin);
-            }
-            return plugins;
-        } catch (Throwable t) {
-            logger.error(t.getMessage(), t);
-            throw new StorageException(t);
-        } finally {
-            rollbackTx();
-        }
-    }
-
-    /**
-     * @see io.apiman.manager.api.core.IStorageQuery#listPolicyDefinitions()
-     */
-    @Override
-    public List<PolicyDefinitionSummaryBean> listPolicyDefinitions() throws StorageException {
-        beginTx();
-        try {
-            EntityManager entityManager = getActiveEntityManager();
-
-            @SuppressWarnings("nls")
-            String sql =
-                    "SELECT pd.id, pd.policy_impl, pd.name, pd.description, pd.icon, pd.plugin_id, pd.form_type" +
-                    "  FROM policydefs pd" +
-                    " WHERE pd.deleted IS NULL OR pd.deleted = 0" +
-                    " ORDER BY pd.name ASC";
-            Query query = entityManager.createNativeQuery(sql);
-
-            List<Object[]> rows = query.getResultList();
-            List<PolicyDefinitionSummaryBean> rval = new ArrayList<>(rows.size());
-            for (Object [] row : rows) {
-                PolicyDefinitionSummaryBean bean = new PolicyDefinitionSummaryBean();
-                bean.setId(String.valueOf(row[0]));
-                bean.setPolicyImpl(String.valueOf(row[1]));
-                bean.setName(String.valueOf(row[2]));
-                bean.setDescription(String.valueOf(row[3]));
-                bean.setIcon(String.valueOf(row[4]));
-                if (row[5] != null) {
-                    bean.setPluginId(((Number) row[5]).longValue());
-                }
-                if (row[6] != null) {
-                    bean.setFormType(PolicyFormType.valueOf(String.valueOf(row[6])));
-                }
-                rval.add(bean);
-            }
-            return rval;
-        } catch (Throwable t) {
-            logger.error(t.getMessage(), t);
-            throw new StorageException(t);
-        } finally {
-            rollbackTx();
-        }
-    }
-
-    /**
-     * @see io.apiman.manager.api.core.IStorageQuery#getOrgs(java.util.Set)
-     */
-    @Override
-    public List<OrganizationSummaryBean> getOrgs(Set<String> orgIds) throws StorageException {
-        List<OrganizationSummaryBean> orgs = new ArrayList<>();
-        if (orgIds == null || orgIds.isEmpty()) {
-            return orgs;
-        }
-        beginTx();
-        try {
-            EntityManager entityManager = getActiveEntityManager();
-            String jpql = "SELECT o from OrganizationBean o WHERE o.id IN :orgs ORDER BY o.id ASC"; //$NON-NLS-1$
-            Query query = entityManager.createQuery(jpql);
-            query.setParameter("orgs", orgIds); //$NON-NLS-1$
-            List<OrganizationBean> qr = query.getResultList();
-            for (OrganizationBean bean : qr) {
-                OrganizationSummaryBean summary = new OrganizationSummaryBean();
-                summary.setId(bean.getId());
-                summary.setName(bean.getName());
-                summary.setDescription(bean.getDescription());
-                orgs.add(summary);
-            }
-            return orgs;
-        } catch (Throwable t) {
-            logger.error(t.getMessage(), t);
-            throw new StorageException(t);
-        } finally {
-            rollbackTx();
-        }
-    }
-
-    /**
-     * @see io.apiman.manager.api.core.IStorageQuery#getApplicationsInOrg(java.lang.String)
-     */
-    @Override
-    public List<ApplicationSummaryBean> getApplicationsInOrg(String orgId) throws StorageException {
-        Set<String> orgIds = new HashSet<>();
-        orgIds.add(orgId);
-        return getApplicationsInOrgs(orgIds);
-    }
-
-    /**
-     * @see io.apiman.manager.api.core.IStorageQuery#getApplicationsInOrgs(java.util.Set)
-     */
-    @Override
-    public List<ApplicationSummaryBean> getApplicationsInOrgs(Set<String> orgIds) throws StorageException {
-        List<ApplicationSummaryBean> rval = new ArrayList<>();
-        beginTx();
-        try {
-            EntityManager entityManager = getActiveEntityManager();
-            String jpql = "SELECT a FROM ApplicationBean a JOIN a.organization o WHERE o.id IN :orgs ORDER BY a.id ASC"; //$NON-NLS-1$
-            Query query = entityManager.createQuery(jpql);
-            query.setParameter("orgs", orgIds); //$NON-NLS-1$
-
-            List<ApplicationBean> qr = query.getResultList();
-            for (ApplicationBean bean : qr) {
-                ApplicationSummaryBean summary = new ApplicationSummaryBean();
-                summary.setId(bean.getId());
-                summary.setName(bean.getName());
-                summary.setDescription(bean.getDescription());
-                // TODO find the number of contracts - probably need a native SQL query to pull that together
-                summary.setNumContracts(0);
-                OrganizationBean org = bean.getOrganization();
-                summary.setOrganizationId(org.getId());
-                summary.setOrganizationName(org.getName());
-                rval.add(summary);
-            }
-            return rval;
-        } catch (Throwable t) {
-            logger.error(t.getMessage(), t);
-            throw new StorageException(t);
-        } finally {
-            rollbackTx();
-        }
-    }
-
-    /**
-     * @see io.apiman.manager.api.core.IStorageQuery#getServicesInOrg(java.lang.String)
-     */
-    @Override
-    public List<ServiceSummaryBean> getServicesInOrg(String orgId) throws StorageException {
-        Set<String> orgIds = new HashSet<>();
-        orgIds.add(orgId);
-        return getServicesInOrgs(orgIds);
-    }
-
-    /**
-     * @see io.apiman.manager.api.core.IStorageQuery#getServicesInOrgs(java.util.Set)
-     */
-    @Override
-    public List<ServiceSummaryBean> getServicesInOrgs(Set<String> orgIds) throws StorageException {
-        List<ServiceSummaryBean> rval = new ArrayList<>();
-        beginTx();
-        try {
-            EntityManager entityManager = getActiveEntityManager();
-            String jpql = "SELECT s FROM ServiceBean s JOIN s.organization o WHERE o.id IN :orgs ORDER BY s.id ASC"; //$NON-NLS-1$
-            Query query = entityManager.createQuery(jpql);
-            query.setParameter("orgs", orgIds); //$NON-NLS-1$
-
-            List<ServiceBean> qr = query.getResultList();
-            for (ServiceBean bean : qr) {
-                ServiceSummaryBean summary = new ServiceSummaryBean();
-                summary.setId(bean.getId());
-                summary.setName(bean.getName());
-                summary.setDescription(bean.getDescription());
-                summary.setCreatedOn(bean.getCreatedOn());
-                OrganizationBean org = bean.getOrganization();
-                summary.setOrganizationId(org.getId());
-                summary.setOrganizationName(org.getName());
-                rval.add(summary);
-            }
-            return rval;
-        } catch (Throwable t) {
-            logger.error(t.getMessage(), t);
-            throw new StorageException(t);
-        } finally {
-            rollbackTx();
-        }
-    }
-
-    /**
-     * @see io.apiman.manager.api.core.IStorage#getServiceVersion(java.lang.String, java.lang.String, java.lang.String)
-     */
-    @Override
-    public ServiceVersionBean getServiceVersion(String orgId, String serviceId, String version)
-            throws StorageException {
-        try {
-            EntityManager entityManager = getActiveEntityManager();
-            String jpql = "SELECT v from ServiceVersionBean v JOIN v.service s JOIN s.organization o WHERE o.id = :orgId AND s.id = :serviceId AND v.version = :version"; //$NON-NLS-1$
-            Query query = entityManager.createQuery(jpql);
-            query.setParameter("orgId", orgId); //$NON-NLS-1$
-            query.setParameter("serviceId", serviceId); //$NON-NLS-1$
-            query.setParameter("version", version); //$NON-NLS-1$
-
-            return (ServiceVersionBean) query.getSingleResult();
-        } catch (NoResultException e) {
-            return null;
-        } catch (Throwable t) {
-            logger.error(t.getMessage(), t);
-            throw new StorageException(t);
-        }
-    }
-
-    /**
-     * @see io.apiman.manager.api.core.IStorage#getServiceDefinition(io.apiman.manager.api.beans.services.ServiceVersionBean)
-     */
-    @Override
-    public InputStream getServiceDefinition(ServiceVersionBean serviceVersion) throws StorageException {
-        ServiceDefinitionBean bean = super.get(serviceVersion.getId(), ServiceDefinitionBean.class);
-        if (bean == null) {
-            return null;
-        } else {
-            return new ByteArrayInputStream(bean.getData());
-        }
-    }
-
-    /**
-     * @see io.apiman.manager.api.core.IStorageQuery#getServiceVersions(java.lang.String, java.lang.String)
-     */
-    @Override
-    public List<ServiceVersionSummaryBean> getServiceVersions(String orgId, String serviceId)
-            throws StorageException {
-        beginTx();
-        try {
-            EntityManager entityManager = getActiveEntityManager();
-            @SuppressWarnings("nls")
-            String jpql =
-                      "SELECT v "
-                    + "  FROM ServiceVersionBean v"
-                    + "  JOIN v.service s"
-                    + "  JOIN s.organization o"
-                    + " WHERE o.id = :orgId"
-                    + "  AND s.id = :serviceId"
-                    + " ORDER BY v.createdOn DESC";
-            Query query = entityManager.createQuery(jpql);
-            query.setMaxResults(500);
-            query.setParameter("orgId", orgId); //$NON-NLS-1$
-            query.setParameter("serviceId", serviceId); //$NON-NLS-1$
-
-            List<ServiceVersionBean> serviceVersions = query.getResultList();
-            List<ServiceVersionSummaryBean> rval = new ArrayList<>(serviceVersions.size());
-            for (ServiceVersionBean serviceVersion : serviceVersions) {
-                ServiceVersionSummaryBean svsb = new ServiceVersionSummaryBean();
-                svsb.setOrganizationId(serviceVersion.getService().getOrganization().getId());
-                svsb.setOrganizationName(serviceVersion.getService().getOrganization().getName());
-                svsb.setId(serviceVersion.getService().getId());
-                svsb.setName(serviceVersion.getService().getName());
-                svsb.setDescription(serviceVersion.getService().getDescription());
-                svsb.setVersion(serviceVersion.getVersion());
-                svsb.setStatus(serviceVersion.getStatus());
-                svsb.setPublicService(serviceVersion.isPublicService());
-                rval.add(svsb);
-            }
-            return rval;
-        } catch (Throwable t) {
-            logger.error(t.getMessage(), t);
-            throw new StorageException(t);
-        } finally {
-            rollbackTx();
-        }
-    }
-
-    /**
-     * @see io.apiman.manager.api.core.IStorageQuery#getServiceVersionPlans(java.lang.String, java.lang.String, java.lang.String)
-     */
-    @Override
-    public List<ServicePlanSummaryBean> getServiceVersionPlans(String organizationId, String serviceId,
-            String version) throws StorageException {
-        List<ServicePlanSummaryBean> plans = new ArrayList<>();
-
-        beginTx();
-        try {
-            ServiceVersionBean versionBean = getServiceVersion(organizationId, serviceId, version);
-            Set<ServicePlanBean> servicePlans = versionBean.getPlans();
-            if (servicePlans != null) {
-                for (ServicePlanBean spb : servicePlans) {
-                    PlanVersionBean planVersion = getPlanVersion(organizationId, spb.getPlanId(), spb.getVersion());
-                    ServicePlanSummaryBean summary = new ServicePlanSummaryBean();
-                    summary.setPlanId(planVersion.getPlan().getId());
-                    summary.setPlanName(planVersion.getPlan().getName());
-                    summary.setPlanDescription(planVersion.getPlan().getDescription());
-                    summary.setVersion(spb.getVersion());
-                    plans.add(summary);
-                }
-            }
-            return plans;
-        } catch (StorageException e) {
-            throw e;
-        } finally {
-            rollbackTx();
-        }
-    }
-
-    /**
-     * @see io.apiman.manager.api.core.IStorageQuery#getServiceContracts(java.lang.String, java.lang.String, java.lang.String, int, int)
-     */
-    @Override
-    public List<ContractSummaryBean> getServiceContracts(String organizationId, String serviceId,
-            String version, int page, int pageSize) throws StorageException {
-        int start = (page - 1) * pageSize;
-        beginTx();
-        try {
-            EntityManager entityManager = getActiveEntityManager();
-            @SuppressWarnings("nls")
-            String jpql =
-                    "SELECT c from ContractBean c " +
-                    "  JOIN c.service svcv " +
-                    "  JOIN svcv.service svc " +
-                    "  JOIN c.application appv " +
-                    "  JOIN appv.application app " +
-                    "  JOIN svc.organization sorg" +
-                    "  JOIN app.organization aorg" +
-                    " WHERE svc.id = :serviceId " +
-                    "   AND sorg.id = :orgId " +
-                    "   AND svcv.version = :version " +
-                    " ORDER BY sorg.id, svc.id ASC"; //$NON-NLS-1$
-            Query query = entityManager.createQuery(jpql);
-            query.setParameter("orgId", organizationId); //$NON-NLS-1$
-            query.setParameter("serviceId", serviceId); //$NON-NLS-1$
-            query.setParameter("version", version); //$NON-NLS-1$
-            query.setFirstResult(start);
-            query.setMaxResults(pageSize);
-            List<ContractBean> contracts = query.getResultList();
-            List<ContractSummaryBean> rval = new ArrayList<>(contracts.size());
-            for (ContractBean contractBean : contracts) {
-                ApplicationBean application = contractBean.getApplication().getApplication();
-                ServiceBean service = contractBean.getService().getService();
-                PlanBean plan = contractBean.getPlan().getPlan();
-
-                OrganizationBean appOrg = entityManager.find(OrganizationBean.class, application.getOrganization().getId());
-                OrganizationBean svcOrg = entityManager.find(OrganizationBean.class, service.getOrganization().getId());
-
-                ContractSummaryBean csb = new ContractSummaryBean();
-                csb.setAppId(application.getId());
-                csb.setApikey(contractBean.getApikey());
-                csb.setAppOrganizationId(application.getOrganization().getId());
-                csb.setAppOrganizationName(appOrg.getName());
-                csb.setAppName(application.getName());
-                csb.setAppVersion(contractBean.getApplication().getVersion());
-                csb.setContractId(contractBean.getId());
-                csb.setCreatedOn(contractBean.getCreatedOn());
-                csb.setPlanId(plan.getId());
-                csb.setPlanName(plan.getName());
-                csb.setPlanVersion(contractBean.getPlan().getVersion());
-                csb.setServiceDescription(service.getDescription());
-                csb.setServiceId(service.getId());
-                csb.setServiceName(service.getName());
-                csb.setServiceOrganizationId(svcOrg.getId());
-                csb.setServiceOrganizationName(svcOrg.getName());
-                csb.setServiceVersion(contractBean.getService().getVersion());
-
-                rval.add(csb);
-            }
-            return rval;
-        } catch (Throwable t) {
-            logger.error(t.getMessage(), t);
-            throw new StorageException(t);
-        } finally {
-            rollbackTx();
-        }
-    }
-
-    /**
-     * @see io.apiman.manager.api.core.IStorage#getApplicationVersion(java.lang.String, java.lang.String, java.lang.String)
-     */
-    @Override
-    public ApplicationVersionBean getApplicationVersion(String orgId, String applicationId, String version)
-            throws StorageException {
-        try {
-            EntityManager entityManager = getActiveEntityManager();
-            String jpql = "SELECT v from ApplicationVersionBean v JOIN v.application a JOIN a.organization o WHERE o.id = :orgId AND a.id = :applicationId AND v.version = :version"; //$NON-NLS-1$
-            Query query = entityManager.createQuery(jpql);
-            query.setParameter("orgId", orgId); //$NON-NLS-1$
-            query.setParameter("applicationId", applicationId); //$NON-NLS-1$
-            query.setParameter("version", version); //$NON-NLS-1$
-
-            return (ApplicationVersionBean) query.getSingleResult();
-        } catch (NoResultException e) {
-            return null;
-        } catch (Throwable t) {
-            logger.error(t.getMessage(), t);
-            throw new StorageException(t);
-        }
-    }
-
-    /**
-     * @see io.apiman.manager.api.core.IStorageQuery#getApplicationVersions(java.lang.String, java.lang.String)
-     */
-    @Override
-    public List<ApplicationVersionSummaryBean> getApplicationVersions(String orgId, String applicationId)
-            throws StorageException {
-        beginTx();
-        try {
-            EntityManager entityManager = getActiveEntityManager();
-            @SuppressWarnings("nls")
-            String jpql =
-                      "SELECT v"
-                    + "  FROM ApplicationVersionBean v"
-                    + "  JOIN v.application a"
-                    + "  JOIN a.organization o"
-                    + " WHERE o.id = :orgId"
-                    + "   AND a.id = :applicationId"
-                    + " ORDER BY v.createdOn DESC"; //$NON-NLS-1$
-            Query query = entityManager.createQuery(jpql);
-            query.setMaxResults(500);
-            query.setParameter("orgId", orgId); //$NON-NLS-1$
-            query.setParameter("applicationId", applicationId); //$NON-NLS-1$
-            List<ApplicationVersionBean> appVersions = query.getResultList();
-            List<ApplicationVersionSummaryBean> rval = new ArrayList<>();
-            for (ApplicationVersionBean appVersion : appVersions) {
-                ApplicationVersionSummaryBean avsb = new ApplicationVersionSummaryBean();
-                avsb.setOrganizationId(appVersion.getApplication().getOrganization().getId());
-                avsb.setOrganizationName(appVersion.getApplication().getOrganization().getName());
-                avsb.setId(appVersion.getApplication().getId());
-                avsb.setName(appVersion.getApplication().getName());
-                avsb.setDescription(appVersion.getApplication().getDescription());
-                avsb.setVersion(appVersion.getVersion());
-                avsb.setStatus(appVersion.getStatus());
-
-                rval.add(avsb);
-            }
-            return rval;
-        } catch (Throwable t) {
-            logger.error(t.getMessage(), t);
-            throw new StorageException(t);
-        } finally {
-            rollbackTx();
-        }
-    }
-
-    /**
-     * @see io.apiman.manager.api.core.IStorageQuery#getApplicationContracts(java.lang.String, java.lang.String, java.lang.String)
-     */
-    @Override
-    public List<ContractSummaryBean> getApplicationContracts(String organizationId, String applicationId,
-            String version) throws StorageException {
-        List<ContractSummaryBean> rval = new ArrayList<>();
-
-        beginTx();
-        try {
-            EntityManager entityManager = getActiveEntityManager();
-            @SuppressWarnings("nls")
-            String jpql =
-                    "SELECT c from ContractBean c " +
-                    "  JOIN c.application appv " +
-                    "  JOIN appv.application app " +
-                    "  JOIN app.organization aorg" +
-                    " WHERE app.id = :applicationId " +
-                    "   AND aorg.id = :orgId " +
-                    "   AND appv.version = :version " +
-                    " ORDER BY aorg.id, app.id ASC";
-            Query query = entityManager.createQuery(jpql);
-            query.setParameter("orgId", organizationId); //$NON-NLS-1$
-            query.setParameter("applicationId", applicationId); //$NON-NLS-1$
-            query.setParameter("version", version); //$NON-NLS-1$
-            List<ContractBean> contracts = query.getResultList();
-            for (ContractBean contractBean : contracts) {
-                ApplicationBean application = contractBean.getApplication().getApplication();
-                ServiceBean service = contractBean.getService().getService();
-                PlanBean plan = contractBean.getPlan().getPlan();
-
-                OrganizationBean appOrg = entityManager.find(OrganizationBean.class, application.getOrganization().getId());
-                OrganizationBean svcOrg = entityManager.find(OrganizationBean.class, service.getOrganization().getId());
-
-                ContractSummaryBean csb = new ContractSummaryBean();
-                csb.setAppId(application.getId());
-                csb.setApikey(contractBean.getApikey());
-                csb.setAppOrganizationId(application.getOrganization().getId());
-                csb.setAppOrganizationName(appOrg.getName());
-                csb.setAppName(application.getName());
-                csb.setAppVersion(contractBean.getApplication().getVersion());
-                csb.setContractId(contractBean.getId());
-                csb.setCreatedOn(contractBean.getCreatedOn());
-                csb.setPlanId(plan.getId());
-                csb.setPlanName(plan.getName());
-                csb.setPlanVersion(contractBean.getPlan().getVersion());
-                csb.setServiceDescription(service.getDescription());
-                csb.setServiceId(service.getId());
-                csb.setServiceName(service.getName());
-                csb.setServiceOrganizationId(svcOrg.getId());
-                csb.setServiceOrganizationName(svcOrg.getName());
-                csb.setServiceVersion(contractBean.getService().getVersion());
-
-                rval.add(csb);
-            }
-        } catch (Throwable t) {
-            logger.error(t.getMessage(), t);
-            throw new StorageException(t);
-        } finally {
-            rollbackTx();
-        }
-        return rval;
-    }
-
-    /**
-     * @see io.apiman.manager.api.core.IStorageQuery#getApiRegistry(java.lang.String, java.lang.String, java.lang.String)
-     */
-    @Override
-    public ApiRegistryBean getApiRegistry(String organizationId, String applicationId, String version)
-            throws StorageException {
-        ApiRegistryBean rval = new ApiRegistryBean();
-
-        beginTx();
-        try {
-            EntityManager entityManager = getActiveEntityManager();
-            @SuppressWarnings("nls")
-            String jpql =
-                    "SELECT c from ContractBean c " +
-                    "  JOIN c.application appv " +
-                    "  JOIN appv.application app " +
-                    "  JOIN app.organization aorg" +
-                    " WHERE app.id = :applicationId " +
-                    "   AND aorg.id = :orgId " +
-                    "   AND appv.version = :version " +
-                    " ORDER BY c.id ASC";
-            Query query = entityManager.createQuery(jpql);
-            query.setParameter("orgId", organizationId); //$NON-NLS-1$
-            query.setParameter("applicationId", applicationId); //$NON-NLS-1$
-            query.setParameter("version", version); //$NON-NLS-1$
-
-            List<ContractBean> contracts = query.getResultList();
-            for (ContractBean contractBean : contracts) {
-                ServiceVersionBean svb = contractBean.getService();
-                ServiceBean service = svb.getService();
-                PlanBean plan = contractBean.getPlan().getPlan();
-
-                OrganizationBean svcOrg = service.getOrganization();
-
-                ApiEntryBean entry = new ApiEntryBean();
-                entry.setServiceId(service.getId());
-                entry.setServiceName(service.getName());
-                entry.setServiceOrgId(svcOrg.getId());
-                entry.setServiceOrgName(svcOrg.getName());
-                entry.setServiceVersion(svb.getVersion());
-                entry.setPlanId(plan.getId());
-                entry.setPlanName(plan.getName());
-                entry.setPlanVersion(contractBean.getPlan().getVersion());
-                entry.setApiKey(contractBean.getApikey());
-
-                Set<ServiceGatewayBean> gateways = svb.getGateways();
-                if (gateways != null && gateways.size() > 0) {
-                    ServiceGatewayBean sgb = gateways.iterator().next();
-                    entry.setGatewayId(sgb.getGatewayId());
-                }
-
-                rval.getApis().add(entry);
-            }
-        } catch (Throwable t) {
-            logger.error(t.getMessage(), t);
-            throw new StorageException(t);
-        } finally {
-            rollbackTx();
-        }
-        return rval;
-    }
-
-    /**
-     * @see io.apiman.manager.api.core.IStorageQuery#getPlansInOrg(java.lang.String)
-     */
-    @Override
-    public List<PlanSummaryBean> getPlansInOrg(String orgId) throws StorageException {
-        Set<String> orgIds = new HashSet<>();
-        orgIds.add(orgId);
-        return getPlansInOrgs(orgIds);
-    }
-
-    /**
-     * @see io.apiman.manager.api.core.IStorageQuery#getPlansInOrgs(java.util.Set)
-     */
-    @Override
-    public List<PlanSummaryBean> getPlansInOrgs(Set<String> orgIds) throws StorageException {
-        List<PlanSummaryBean> rval = new ArrayList<>();
-        beginTx();
-        try {
-            EntityManager entityManager = getActiveEntityManager();
-            String jpql = "SELECT p FROM PlanBean p JOIN p.organization o WHERE o.id IN :orgs ORDER BY p.id ASC"; //$NON-NLS-1$
-            Query query = entityManager.createQuery(jpql);
-            query.setParameter("orgs", orgIds); //$NON-NLS-1$
-            query.setMaxResults(500);
-
-            List<PlanBean> qr = query.getResultList();
-            for (PlanBean bean : qr) {
-                PlanSummaryBean summary = new PlanSummaryBean();
-                summary.setId(bean.getId());
-                summary.setName(bean.getName());
-                summary.setDescription(bean.getDescription());
-                OrganizationBean org = bean.getOrganization();
-                summary.setOrganizationId(org.getId());
-                summary.setOrganizationName(org.getName());
-                rval.add(summary);
-            }
-            return rval;
-        } catch (Throwable t) {
-            logger.error(t.getMessage(), t);
-            throw new StorageException(t);
-        } finally {
-            rollbackTx();
-        }
-    }
-
-    /**
-     * @see io.apiman.manager.api.core.IStorage#getPlanVersion(java.lang.String, java.lang.String, java.lang.String)
-     */
-    @Override
-    public PlanVersionBean getPlanVersion(String orgId, String planId, String version)
-            throws StorageException {
-        try {
-            EntityManager entityManager = getActiveEntityManager();
-            String jpql = "SELECT v from PlanVersionBean v JOIN v.plan p JOIN p.organization o WHERE o.id = :orgId AND p.id = :planId AND v.version = :version"; //$NON-NLS-1$
-            Query query = entityManager.createQuery(jpql);
-            query.setParameter("orgId", orgId); //$NON-NLS-1$
-            query.setParameter("planId", planId); //$NON-NLS-1$
-            query.setParameter("version", version); //$NON-NLS-1$
-
-            return (PlanVersionBean) query.getSingleResult();
-        } catch (NoResultException e) {
-            return null;
-        } catch (Throwable t) {
-            logger.error(t.getMessage(), t);
-            throw new StorageException(t);
-        }
-    }
-
-    /**
-     * @see io.apiman.manager.api.core.IStorageQuery#getPlanVersions(java.lang.String, java.lang.String)
-     */
-    @Override
-    public List<PlanVersionSummaryBean> getPlanVersions(String orgId, String planId) throws StorageException {
-        beginTx();
-        try {
-            EntityManager entityManager = getActiveEntityManager();
-            @SuppressWarnings("nls")
-            String jpql = "SELECT v from PlanVersionBean v" +
-                          "  JOIN v.plan p" +
-                          "  JOIN p.organization o" +
-                          " WHERE o.id = :orgId" +
-                          "   AND p.id = :planId" +
-                          " ORDER BY v.createdOn DESC";
-            Query query = entityManager.createQuery(jpql);
-            query.setMaxResults(500);
-            query.setParameter("orgId", orgId); //$NON-NLS-1$
-            query.setParameter("planId", planId); //$NON-NLS-1$
-            List<PlanVersionBean> planVersions = query.getResultList();
-            List<PlanVersionSummaryBean> rval = new ArrayList<>(planVersions.size());
-            for (PlanVersionBean planVersion : planVersions) {
-                PlanVersionSummaryBean pvsb = new PlanVersionSummaryBean();
-                pvsb.setOrganizationId(planVersion.getPlan().getOrganization().getId());
-                pvsb.setOrganizationName(planVersion.getPlan().getOrganization().getName());
-                pvsb.setId(planVersion.getPlan().getId());
-                pvsb.setName(planVersion.getPlan().getName());
-                pvsb.setDescription(planVersion.getPlan().getDescription());
-                pvsb.setVersion(planVersion.getVersion());
-                pvsb.setStatus(planVersion.getStatus());
-                rval.add(pvsb);
-            }
-            return rval;
-        } catch (Throwable t) {
-            logger.error(t.getMessage(), t);
-            throw new StorageException(t);
-        } finally {
-            rollbackTx();
-        }
-    }
-
-    /**
-     * @see io.apiman.manager.api.core.IStorageQuery#getPolicies(java.lang.String, java.lang.String, java.lang.String, io.apiman.manager.api.beans.policies.PolicyType)
-     */
-    @SuppressWarnings("nls")
-    @Override
-    public List<PolicySummaryBean> getPolicies(String organizationId, String entityId, String version,
-            PolicyType type) throws StorageException {
-        beginTx();
-        try {
-            EntityManager entityManager = getActiveEntityManager();
-            String jpql =
-                      "SELECT p from PolicyBean p "
-                    + " WHERE p.organizationId = :orgId "
-                    + "   AND p.entityId = :entityId "
-                    + "   AND p.entityVersion = :entityVersion "
-                    + "   AND p.type = :type"
-                    + " ORDER BY p.orderIndex ASC";
-            Query query = entityManager.createQuery(jpql);
-            query.setParameter("orgId", organizationId);
-            query.setParameter("entityId", entityId);
-            query.setParameter("entityVersion", version);
-            query.setParameter("type", type);
-
-            List<PolicyBean> policyBeans = query.getResultList();
-            List<PolicySummaryBean> rval = new ArrayList<>(policyBeans.size());
-            for (PolicyBean policyBean : policyBeans) {
-                PolicyTemplateUtil.generatePolicyDescription(policyBean);
-                PolicySummaryBean psb = new PolicySummaryBean();
-                psb.setId(policyBean.getId());
-                psb.setName(policyBean.getName());
-                psb.setDescription(policyBean.getDescription());
-                psb.setPolicyDefinitionId(policyBean.getDefinition().getId());
-                psb.setIcon(policyBean.getDefinition().getIcon());
-                psb.setCreatedBy(policyBean.getCreatedBy());
-                psb.setCreatedOn(policyBean.getCreatedOn());
-                rval.add(psb);
-            }
-            return rval;
-        } catch (Throwable t) {
-            logger.error(t.getMessage(), t);
-            throw new StorageException(t);
-        } finally {
-            rollbackTx();
-        }
-    }
-
-    /**
-     * @see io.apiman.manager.api.core.IStorageQuery#getMaxPolicyOrderIndex(java.lang.String, java.lang.String, java.lang.String, io.apiman.manager.api.beans.policies.PolicyType)
-     */
-    @Override
-    public int getMaxPolicyOrderIndex(String organizationId, String entityId, String entityVersion,
-            PolicyType type) throws StorageException {
-        SearchCriteriaBean criteria = new SearchCriteriaBean();
-        criteria.addFilter("organizationId", organizationId, SearchCriteriaFilterOperator.eq); //$NON-NLS-1$
-        criteria.addFilter("entityId", entityId, SearchCriteriaFilterOperator.eq); //$NON-NLS-1$
-        criteria.addFilter("entityVersion", entityVersion, SearchCriteriaFilterOperator.eq); //$NON-NLS-1$
-        criteria.addFilter("type", type.name(), SearchCriteriaFilterOperator.eq); //$NON-NLS-1$
-        criteria.setOrder("orderIndex", false); //$NON-NLS-1$
-        criteria.setPage(1);
-        criteria.setPageSize(1);
-        SearchResultsBean<PolicyBean> resultsBean = find(criteria, PolicyBean.class);
-        if (resultsBean.getBeans() == null || resultsBean.getBeans().isEmpty()) {
-            return 0;
-        } else {
-            return resultsBean.getBeans().get(0).getOrderIndex();
-        }
-    }
-
-    /**
-     * @see io.apiman.manager.api.core.IStorageQuery#listPluginPolicyDefs(java.lang.Long)
-     */
-    @Override
-    public List<PolicyDefinitionSummaryBean> listPluginPolicyDefs(Long pluginId) throws StorageException {
-        beginTx();
-        try {
-            EntityManager entityManager = getActiveEntityManager();
-
-            @SuppressWarnings("nls")
-            String sql =
-                    "SELECT pd.id, pd.policy_impl, pd.name, pd.description, pd.icon, pd.plugin_id, pd.form_type" +
-                    "  FROM policydefs pd" +
-                    " WHERE pd.plugin_id = ?" +
-                    " ORDER BY pd.name ASC";
-            Query query = entityManager.createNativeQuery(sql);
-            query.setParameter(1, pluginId);
-
-            List<Object[]> rows = query.getResultList();
-            List<PolicyDefinitionSummaryBean> beans = new ArrayList<>(rows.size());
-            for (Object [] row : rows) {
-                PolicyDefinitionSummaryBean bean = new PolicyDefinitionSummaryBean();
-                bean.setId(String.valueOf(row[0]));
-                bean.setPolicyImpl(String.valueOf(row[1]));
-                bean.setName(String.valueOf(row[2]));
-                bean.setDescription(String.valueOf(row[3]));
-                bean.setIcon(String.valueOf(row[4]));
-                if (row[5] != null) {
-                    bean.setPluginId(((Number) row[5]).longValue());
-                }
-                if (row[6] != null) {
-                    bean.setFormType(PolicyFormType.valueOf(String.valueOf(row[6])));
-                }
-                beans.add(bean);
-            }
-            return beans;
-        } catch (Throwable t) {
-            logger.error(t.getMessage(), t);
-            throw new StorageException(t);
-        } finally {
-            rollbackTx();
-        }
-    }
-
-    /**
-     * @see io.apiman.manager.api.core.IStorage#createUser(io.apiman.manager.api.beans.idm.UserBean)
-     */
-    @Override
-    public void createUser(UserBean user) throws StorageException {
-        super.create(user);
-    }
-
-    /**
-     * @see io.apiman.manager.api.core.IStorage#getUser(java.lang.String)
-     */
-    @Override
-    public UserBean getUser(String userId) throws StorageException {
-        return super.get(userId, UserBean.class);
-    }
-
-    /**
-     * @see io.apiman.manager.api.core.IStorage#updateUser(io.apiman.manager.api.beans.idm.UserBean)
-     */
-    @Override
-    public void updateUser(UserBean user) throws StorageException {
-        super.update(user);
-    }
-
-    /**
-     * @see io.apiman.manager.api.core.IStorageQuery#findUsers(io.apiman.manager.api.beans.search.SearchCriteriaBean)
-     */
-    @Override
-    public SearchResultsBean<UserBean> findUsers(SearchCriteriaBean criteria) throws StorageException {
-        beginTx();
-        try {
-            return super.find(criteria, UserBean.class);
-        } finally {
-            rollbackTx();
-        }
-    }
-
-    /**
-     * @see io.apiman.manager.api.core.IStorage#createRole(io.apiman.manager.api.beans.idm.RoleBean)
-     */
-    @Override
-    public void createRole(RoleBean role) throws StorageException {
-        super.create(role);
-    }
-
-    /**
-     * @see io.apiman.manager.api.core.IStorage#updateRole(io.apiman.manager.api.beans.idm.RoleBean)
-     */
-    @Override
-    public void updateRole(RoleBean role) throws StorageException {
-        super.update(role);
-    }
-
-    /**
-     * @see io.apiman.manager.api.core.IStorage#deleteRole(io.apiman.manager.api.beans.idm.RoleBean)
-     */
-    @Override
-    public void deleteRole(RoleBean role) throws StorageException {
-        try {
-            EntityManager entityManager = getActiveEntityManager();
-
-            RoleBean prole = get(role.getId(), RoleBean.class);
-
-            // First delete all memberships in this role
-            Query query = entityManager.createQuery("DELETE from RoleMembershipBean m WHERE m.roleId = :roleId" ); //$NON-NLS-1$
-            query.setParameter("roleId", role.getId()); //$NON-NLS-1$
-            query.executeUpdate();
-
-            // Then delete the role itself.
-            super.delete(prole);
-        } catch (Throwable t) {
-            throw new StorageException(t);
-        }
-    }
-
-    /**
-     * @see io.apiman.manager.api.core.IStorage#getRole(java.lang.String)
-     */
-    @Override
-    public RoleBean getRole(String roleId) throws StorageException {
-        return getRoleInternal(roleId);
-    }
-
-    /**
-     * @see io.apiman.manager.api.core.IStorageQuery#findRoles(io.apiman.manager.api.beans.search.SearchCriteriaBean)
-     */
-    @Override
-    public SearchResultsBean<RoleBean> findRoles(SearchCriteriaBean criteria) throws StorageException {
-        beginTx();
-        try {
-            return super.find(criteria, RoleBean.class);
-        } finally {
-            rollbackTx();
-        }
-    }
-
-    /**
-     * @see io.apiman.manager.api.core.IStorage#createMembership(io.apiman.manager.api.beans.idm.RoleMembershipBean)
-     */
-    @Override
-    public void createMembership(RoleMembershipBean membership) throws StorageException {
-        super.create(membership);
-    }
-
-    /**
-     * @see io.apiman.manager.api.core.IStorage#getMembership(java.lang.String, java.lang.String, java.lang.String)
-     */
-    @Override
-    public RoleMembershipBean getMembership(String userId, String roleId, String organizationId) throws StorageException {
-        try {
-            EntityManager entityManager = getActiveEntityManager();
-            Query query = entityManager.createQuery("SELECT m FROM RoleMembershipBean m WHERE m.roleId = :roleId AND m.userId = :userId AND m.organizationId = :orgId" ); //$NON-NLS-1$
-            query.setParameter("roleId", roleId); //$NON-NLS-1$
-            query.setParameter("userId", userId); //$NON-NLS-1$
-            query.setParameter("orgId", organizationId); //$NON-NLS-1$
-            RoleMembershipBean bean = null;
-            List<?> resultList = query.getResultList();
-            if (!resultList.isEmpty()) {
-                bean = (RoleMembershipBean) resultList.iterator().next();
-            }
-            return bean;
-        } catch (Throwable t) {
-            throw new StorageException(t);
-        }
-    }
-
-    /**
-     * @see io.apiman.manager.api.core.IStorage#deleteMembership(java.lang.String, java.lang.String, java.lang.String)
-     */
-    @Override
-    public void deleteMembership(String userId, String roleId, String organizationId) throws StorageException {
-        try {
-            EntityManager entityManager = getActiveEntityManager();
-            Query query = entityManager.createQuery("DELETE FROM RoleMembershipBean m WHERE m.roleId = :roleId AND m.userId = :userId AND m.organizationId = :orgId" ); //$NON-NLS-1$
-            query.setParameter("roleId", roleId); //$NON-NLS-1$
-            query.setParameter("userId", userId); //$NON-NLS-1$
-            query.setParameter("orgId", organizationId); //$NON-NLS-1$
-            query.executeUpdate();
-        } catch (Throwable t) {
-            throw new StorageException(t);
-        }
-    }
-
-    /**
-     * @see io.apiman.manager.api.core.IStorage#deleteMemberships(java.lang.String, java.lang.String)
-     */
-    @Override
-    public void deleteMemberships(String userId, String organizationId) throws StorageException {
-        try {
-            EntityManager entityManager = getActiveEntityManager();
-            Query query = entityManager.createQuery("DELETE FROM RoleMembershipBean m WHERE m.userId = :userId AND m.organizationId = :orgId" ); //$NON-NLS-1$
-            query.setParameter("userId", userId); //$NON-NLS-1$
-            query.setParameter("orgId", organizationId); //$NON-NLS-1$
-            query.executeUpdate();
-        } catch (Throwable t) {
-            throw new StorageException(t);
-        }
-    }
-
-    /**
-     * @see io.apiman.manager.api.core.IStorageQuery#getUserMemberships(java.lang.String)
-     */
-    @Override
-    public Set<RoleMembershipBean> getUserMemberships(String userId) throws StorageException {
-        Set<RoleMembershipBean> memberships = new HashSet<>();
-        beginTx();
-        try {
-            EntityManager entityManager = getActiveEntityManager();
-            CriteriaBuilder builder = entityManager.getCriteriaBuilder();
-            CriteriaQuery<RoleMembershipBean> criteriaQuery = builder.createQuery(RoleMembershipBean.class);
-            Root<RoleMembershipBean> from = criteriaQuery.from(RoleMembershipBean.class);
-            criteriaQuery.where(builder.equal(from.get("userId"), userId)); //$NON-NLS-1$
-            TypedQuery<RoleMembershipBean> typedQuery = entityManager.createQuery(criteriaQuery);
-            List<RoleMembershipBean> resultList = typedQuery.getResultList();
-            memberships.addAll(resultList);
-            return memberships;
-        } catch (Throwable t) {
-            logger.error(t.getMessage(), t);
-            throw new StorageException(t);
-        } finally {
-            rollbackTx();
-        }
-    }
-
-    /**
-     * @see io.apiman.manager.api.core.IStorageQuery#getUserMemberships(java.lang.String, java.lang.String)
-     */
-    @Override
-    public Set<RoleMembershipBean> getUserMemberships(String userId, String organizationId) throws StorageException {
-        Set<RoleMembershipBean> memberships = new HashSet<>();
-        beginTx();
-        try {
-            EntityManager entityManager = getActiveEntityManager();
-            CriteriaBuilder builder = entityManager.getCriteriaBuilder();
-            CriteriaQuery<RoleMembershipBean> criteriaQuery = builder.createQuery(RoleMembershipBean.class);
-            Root<RoleMembershipBean> from = criteriaQuery.from(RoleMembershipBean.class);
-            criteriaQuery.where(
-                    builder.equal(from.get("userId"), userId), //$NON-NLS-1$
-                    builder.equal(from.get("organizationId"), organizationId) ); //$NON-NLS-1$
-            TypedQuery<RoleMembershipBean> typedQuery = entityManager.createQuery(criteriaQuery);
-            List<RoleMembershipBean> resultList = typedQuery.getResultList();
-            memberships.addAll(resultList);
-            return memberships;
-        } catch (Throwable t) {
-            logger.error(t.getMessage(), t);
-            throw new StorageException(t);
-        } finally {
-            rollbackTx();
-        }
-    }
-
-    /**
-     * @see io.apiman.manager.api.core.IStorageQuery#getOrgMemberships(java.lang.String)
-     */
-    @Override
-    public Set<RoleMembershipBean> getOrgMemberships(String organizationId) throws StorageException {
-        Set<RoleMembershipBean> memberships = new HashSet<>();
-        beginTx();
-        try {
-            EntityManager entityManager = getActiveEntityManager();
-            CriteriaBuilder builder = entityManager.getCriteriaBuilder();
-            CriteriaQuery<RoleMembershipBean> criteriaQuery = builder.createQuery(RoleMembershipBean.class);
-            Root<RoleMembershipBean> from = criteriaQuery.from(RoleMembershipBean.class);
-            criteriaQuery.where(builder.equal(from.get("organizationId"), organizationId)); //$NON-NLS-1$
-            TypedQuery<RoleMembershipBean> typedQuery = entityManager.createQuery(criteriaQuery);
-            List<RoleMembershipBean> resultList = typedQuery.getResultList();
-            memberships.addAll(resultList);
-            return memberships;
-        } catch (Throwable t) {
-            logger.error(t.getMessage(), t);
-            throw new StorageException(t);
-        } finally {
-            rollbackTx();
-        }
-    }
-
-    /**
-     * @see io.apiman.manager.api.core.IStorageQuery#getPermissions(java.lang.String)
-     */
-    @Override
-    public Set<PermissionBean> getPermissions(String userId) throws StorageException {
-        Set<PermissionBean> permissions = new HashSet<>();
-        beginTx();
-        try {
-            EntityManager entityManager = getActiveEntityManager();
-            CriteriaBuilder builder = entityManager.getCriteriaBuilder();
-            CriteriaQuery<RoleMembershipBean> criteriaQuery = builder.createQuery(RoleMembershipBean.class);
-            Root<RoleMembershipBean> from = criteriaQuery.from(RoleMembershipBean.class);
-            criteriaQuery.where(builder.equal(from.get("userId"), userId)); //$NON-NLS-1$
-            TypedQuery<RoleMembershipBean> typedQuery = entityManager.createQuery(criteriaQuery);
-            typedQuery.setMaxResults(500);
-            List<RoleMembershipBean> resultList = typedQuery.getResultList();
-            for (RoleMembershipBean membership : resultList) {
-                RoleBean role = getRoleInternal(membership.getRoleId());
-                String qualifier = membership.getOrganizationId();
-                for (PermissionType permission : role.getPermissions()) {
-                    PermissionBean p = new PermissionBean();
-                    p.setName(permission);
-                    p.setOrganizationId(qualifier);
-                    permissions.add(p);
-                }
-            }
-            return permissions;
-        } catch (Throwable t) {
-            logger.error(t.getMessage(), t);
-            throw new StorageException(t);
-        } finally {
-            rollbackTx();
-        }
-    }
-
-    /**
-     * @param roleId
-     * @return a role by id
-     * @throws StorageException
-     * @throws DoesNotExistException
-     */
-    protected RoleBean getRoleInternal(String roleId) throws StorageException {
-        return super.get(roleId, RoleBean.class);
-    }
-
-    @SuppressWarnings("nls")
-    @Override
-    public Iterator<OrganizationBean> getAllOrganizations() throws StorageException {
-        EntityManager entityManager = getActiveEntityManager();
-
-        String jqpl = "SELECT b FROM OrganizationBean b";
-        Query query = entityManager.createQuery(jqpl);
-
-        return super.getAll(OrganizationBean.class, query);
-    }
-
-    /**
-     * @see io.apiman.manager.api.core.IStorage#getAllPlans(java.lang.String)
-     */
-    @SuppressWarnings("nls")
-    @Override
-    public Iterator<PlanBean> getAllPlans(String organizationId) throws StorageException {
-        EntityManager entityManager = getActiveEntityManager();
-
-        String jpql =
-                "SELECT b "
-                + "FROM PlanBean b "
-                + "WHERE b.organization.id = :orgId "; //$NON-NLS-1$
-
-        Query query = entityManager.createQuery(jpql);
-        query.setParameter("orgId", organizationId);
-        return super.getAll(PlanBean.class, query);
-    }
-
-    /**
-     * @see io.apiman.manager.api.core.IStorage#getAllServices(java.lang.String)
-     */
-    @SuppressWarnings("nls")
-    @Override
-    public Iterator<ServiceBean> getAllServices(String organizationId) throws StorageException {
-        EntityManager entityManager = getActiveEntityManager();
-
-        String jpql =
-                "SELECT b "
-                + "FROM ServiceBean b "
-                + "WHERE b.organization.id = :orgId "; //$NON-NLS-1$
-
-        Query query = entityManager.createQuery(jpql);
-        query.setParameter("orgId", organizationId);
-        return super.getAll(ServiceBean.class, query);
-    }
-
-    /**
-     * @see io.apiman.manager.api.core.IStorage#getAllApplications(java.lang.String)
-     */
-    @SuppressWarnings("nls")
-    @Override
-    public Iterator<ApplicationBean> getAllApplications(String organizationId) throws StorageException {
-        EntityManager entityManager = getActiveEntityManager();
-
-        String jpql =
-                "SELECT b "
-                + "FROM ApplicationBean b "
-                + "WHERE b.organization.id = :orgId "; //$NON-NLS-1$
-
-        Query query = entityManager.createQuery(jpql);
-        query.setParameter("orgId", organizationId);
-        return super.getAll(ApplicationBean.class, query);
-    }
-
-    /**
-     * @see io.apiman.manager.api.core.IStorage#getAllApplicationVersions(java.lang.String, java.lang.String)
-     */
-    @SuppressWarnings("nls")
-    @Override
-    public Iterator<ApplicationVersionBean> getAllApplicationVersions(String organizationId,
-            String applicationId) throws StorageException {
-        EntityManager entityManager = getActiveEntityManager();
-
-        String jpql = "SELECT v "
-                + "   FROM ApplicationVersionBean v "
-                + "   JOIN v.application a "
-                + "   JOIN a.organization o "
-                + "  WHERE o.id = :orgId "
-                + "    AND a.id = :appId";
-
-        Query query = entityManager.createQuery(jpql);
-        query.setParameter("orgId", organizationId);
-        query.setParameter("appId", applicationId);
-        return super.getAll(ApplicationVersionBean.class, query);
-    }
-
-    /**
-     * @see io.apiman.manager.api.core.IStorage#getAllContracts(java.lang.String, java.lang.String, java.lang.String)
-     */
-    @Override
-    public Iterator<ContractBean> getAllContracts(String organizationId, String applicationId, String version)
-            throws StorageException {
-        EntityManager entityManager = getActiveEntityManager();
-        @SuppressWarnings("nls")
-        String jpql =
-                "SELECT c from ContractBean c " +
-                "  JOIN c.application appv " +
-                "  JOIN appv.application app " +
-                "  JOIN app.organization aorg" +
-                " WHERE app.id = :applicationId " +
-                "   AND aorg.id = :orgId " +
-                "   AND appv.version = :version " +
-                " ORDER BY aorg.id, app.id ASC";
-        Query query = entityManager.createQuery(jpql);
-        query.setParameter("orgId", organizationId); //$NON-NLS-1$
-        query.setParameter("applicationId", applicationId); //$NON-NLS-1$
-        query.setParameter("version", version); //$NON-NLS-1$
-
-        return getAll(ContractBean.class, query);
-    }
-
-    /**
-     * @see io.apiman.manager.api.core.IStorage#getAllPolicies(java.lang.String, java.lang.String, java.lang.String, io.apiman.manager.api.beans.policies.PolicyType)
-     */
-    @SuppressWarnings("nls")
-    @Override
-    public Iterator<PolicyBean> getAllPolicies(String organizationId, String entityId, String version,
-            PolicyType type) throws StorageException {
-        EntityManager entityManager = getActiveEntityManager();
-        String jpql =
-                  "SELECT p from PolicyBean p "
-                + " WHERE p.organizationId = :orgId "
-                + "   AND p.entityId = :entityId "
-                + "   AND p.entityVersion = :entityVersion "
-                + "   AND p.type = :type"
-                + " ORDER BY p.orderIndex ASC";
-        Query query = entityManager.createQuery(jpql);
-        query.setParameter("orgId", organizationId);
-        query.setParameter("entityId", entityId);
-        query.setParameter("entityVersion", version);
-        query.setParameter("type", type);
-        return getAll(PolicyBean.class, query);
-    }
-
-    /**
-     * @see io.apiman.manager.api.core.IStorage#getAllPlanVersions(java.lang.String, java.lang.String)
-     */
-    @SuppressWarnings("nls")
-    @Override
-    public Iterator<PlanVersionBean> getAllPlanVersions(String organizationId, String planId)
-            throws StorageException {
-        EntityManager entityManager = getActiveEntityManager();
-
-        String jpql = "SELECT v "
-                + "   FROM PlanVersionBean v "
-                + "   JOIN v.plan p "
-                + "   JOIN p.organization o "
-                + "  WHERE o.id = :orgId "
-                + "    AND p.id = :planId";
-
-        Query query = entityManager.createQuery(jpql);
-        query.setParameter("orgId", organizationId);
-        query.setParameter("planId", planId);
-        return super.getAll(PlanVersionBean.class, query);
-    }
-
-    /**
-     * @see io.apiman.manager.api.core.IStorage#getAllServiceVersions(java.lang.String, java.lang.String)
-     */
-    @SuppressWarnings("nls")
-    @Override
-    public Iterator<ServiceVersionBean> getAllServiceVersions(String organizationId, String serviceId)
-            throws StorageException {
-        EntityManager entityManager = getActiveEntityManager();
-
-        String jpql = "SELECT v "
-                + "   FROM ServiceVersionBean v "
-                + "   JOIN v.service s "
-                + "   JOIN s.organization o "
-                + "  WHERE o.id = :orgId "
-                + "    AND s.id = :serviceId";
-
-        Query query = entityManager.createQuery(jpql);
-        query.setParameter("orgId", organizationId);
-        query.setParameter("serviceId", serviceId);
-        return super.getAll(ServiceVersionBean.class, query);
-    }
-
-    @SuppressWarnings("nls")
-    @Override
-    public Iterator<GatewayBean> getAllGateways() throws StorageException {
-        EntityManager entityManager = getActiveEntityManager();
-
-        String jpql =
-                "SELECT b FROM GatewayBean b";
-
-        Query query = entityManager.createQuery(jpql);
-        return super.getAll(GatewayBean.class, query);
-    }
-
-    @SuppressWarnings("nls")
-    @Override
-    public Iterator<AuditEntryBean> getAllAuditEntries(String orgId) throws StorageException {
-        EntityManager entityManager = getActiveEntityManager();
-
-        String jpql =
-                "SELECT b "
-                + "FROM AuditEntryBean b "
-                + "WHERE organization_id = :orgId "; //$NON-NLS-1$
-
-        Query query = entityManager.createQuery(jpql);
-        query.setParameter("orgId", orgId);
-        return super.getAll(AuditEntryBean.class, query);
-    }
-
-    @SuppressWarnings("nls")
-    @Override
-    public Iterator<PluginBean> getAllPlugins() throws StorageException {
-        EntityManager entityManager = getActiveEntityManager();
-
-        String jpql =
-                "SELECT b "
-                + "FROM PluginBean b ";
-
-        Query query = entityManager.createQuery(jpql);
-        return super.getAll(PluginBean.class, query);
-    }
-
-    /**
-     * @see io.apiman.manager.api.core.IStorage#getAllPolicyDefinitions()
-     */
-    @SuppressWarnings("nls")
-    @Override
-    public Iterator<PolicyDefinitionBean> getAllPolicyDefinitions() throws StorageException {
-        EntityManager entityManager = getActiveEntityManager();
-
-        String jpql =
-                "SELECT b "
-                + "FROM PolicyDefinitionBean b ";
-
-        Query query = entityManager.createQuery(jpql);
-        return super.getAll(PolicyDefinitionBean.class, query);
-    }
-
-    @SuppressWarnings("nls")
-    @Override
-    public Iterator<RoleMembershipBean> getAllMemberships(String orgId) throws StorageException {
-        EntityManager entityManager = getActiveEntityManager();
-
-        String jpql =
-                "SELECT b "
-                + "FROM RoleMembershipBean b "
-                + "WHERE organizationId = :orgId "; //$NON-NLS-1$
-
-        Query query = entityManager.createQuery(jpql);
-        query.setParameter("orgId", orgId);
-        return super.getAll(RoleMembershipBean.class, query);
-    }
-
-    @SuppressWarnings("nls")
-    @Override
-    public Iterator<UserBean> getAllUsers() throws StorageException {
-        EntityManager entityManager = getActiveEntityManager();
-
-        String jpql =
-                "SELECT b "
-                + "FROM UserBean b ";
-
-        Query query = entityManager.createQuery(jpql);
-        return super.getAll(UserBean.class, query);
-    }
-
-    @SuppressWarnings("nls")
-    @Override
-    public Iterator<RoleBean> getAllRoles() throws StorageException {
-        EntityManager entityManager = getActiveEntityManager();
-
-        String jpql =
-                "SELECT b "
-                + "FROM RoleBean b ";
-
-        Query query = entityManager.createQuery(jpql);
-        return super.getAll(RoleBean.class, query);
-    }
-}
->>>>>>> 67c0a824
+/*
+ * Copyright 2014 JBoss Inc
+ *
+ * Licensed under the Apache License, Version 2.0 (the "License");
+ * you may not use this file except in compliance with the License.
+ * You may obtain a copy of the License at
+ *
+ *      http://www.apache.org/licenses/LICENSE-2.0
+ *
+ * Unless required by applicable law or agreed to in writing, software
+ * distributed under the License is distributed on an "AS IS" BASIS,
+ * WITHOUT WARRANTIES OR CONDITIONS OF ANY KIND, either express or implied.
+ * See the License for the specific language governing permissions and
+ * limitations under the License.
+ */
+package io.apiman.manager.api.jpa;
+
+import io.apiman.common.util.crypt.IDataEncrypter;
+import io.apiman.manager.api.beans.apis.ApiBean;
+import io.apiman.manager.api.beans.apis.ApiDefinitionBean;
+import io.apiman.manager.api.beans.apis.ApiGatewayBean;
+import io.apiman.manager.api.beans.apis.ApiPlanBean;
+import io.apiman.manager.api.beans.apis.ApiVersionBean;
+import io.apiman.manager.api.beans.apps.ApplicationBean;
+import io.apiman.manager.api.beans.apps.ApplicationVersionBean;
+import io.apiman.manager.api.beans.audit.AuditEntityType;
+import io.apiman.manager.api.beans.audit.AuditEntryBean;
+import io.apiman.manager.api.beans.contracts.ContractBean;
+import io.apiman.manager.api.beans.download.DownloadBean;
+import io.apiman.manager.api.beans.gateways.GatewayBean;
+import io.apiman.manager.api.beans.gateways.GatewayType;
+import io.apiman.manager.api.beans.idm.PermissionBean;
+import io.apiman.manager.api.beans.idm.PermissionType;
+import io.apiman.manager.api.beans.idm.RoleBean;
+import io.apiman.manager.api.beans.idm.RoleMembershipBean;
+import io.apiman.manager.api.beans.idm.UserBean;
+import io.apiman.manager.api.beans.orgs.OrganizationBean;
+import io.apiman.manager.api.beans.plans.PlanBean;
+import io.apiman.manager.api.beans.plans.PlanVersionBean;
+import io.apiman.manager.api.beans.plugins.PluginBean;
+import io.apiman.manager.api.beans.policies.PolicyBean;
+import io.apiman.manager.api.beans.policies.PolicyDefinitionBean;
+import io.apiman.manager.api.beans.policies.PolicyType;
+import io.apiman.manager.api.beans.search.PagingBean;
+import io.apiman.manager.api.beans.search.SearchCriteriaBean;
+import io.apiman.manager.api.beans.search.SearchCriteriaFilterOperator;
+import io.apiman.manager.api.beans.search.SearchResultsBean;
+import io.apiman.manager.api.beans.summary.ApiEntryBean;
+import io.apiman.manager.api.beans.summary.ApiPlanSummaryBean;
+import io.apiman.manager.api.beans.summary.ApiRegistryBean;
+import io.apiman.manager.api.beans.summary.ApiSummaryBean;
+import io.apiman.manager.api.beans.summary.ApiVersionSummaryBean;
+import io.apiman.manager.api.beans.summary.ApplicationSummaryBean;
+import io.apiman.manager.api.beans.summary.ApplicationVersionSummaryBean;
+import io.apiman.manager.api.beans.summary.ContractSummaryBean;
+import io.apiman.manager.api.beans.summary.GatewaySummaryBean;
+import io.apiman.manager.api.beans.summary.OrganizationSummaryBean;
+import io.apiman.manager.api.beans.summary.PlanSummaryBean;
+import io.apiman.manager.api.beans.summary.PlanVersionSummaryBean;
+import io.apiman.manager.api.beans.summary.PluginSummaryBean;
+import io.apiman.manager.api.beans.summary.PolicyDefinitionSummaryBean;
+import io.apiman.manager.api.beans.summary.PolicyFormType;
+import io.apiman.manager.api.beans.summary.PolicySummaryBean;
+import io.apiman.manager.api.core.IStorage;
+import io.apiman.manager.api.core.IStorageQuery;
+import io.apiman.manager.api.core.exceptions.StorageException;
+import io.apiman.manager.api.core.util.PolicyTemplateUtil;
+
+import java.io.ByteArrayInputStream;
+import java.io.ByteArrayOutputStream;
+import java.io.IOException;
+import java.io.InputStream;
+import java.util.ArrayList;
+import java.util.Date;
+import java.util.HashSet;
+import java.util.Iterator;
+import java.util.List;
+import java.util.Set;
+
+import javax.annotation.PostConstruct;
+import javax.enterprise.context.ApplicationScoped;
+import javax.enterprise.inject.Alternative;
+import javax.inject.Inject;
+import javax.persistence.EntityManager;
+import javax.persistence.NoResultException;
+import javax.persistence.Query;
+import javax.persistence.TypedQuery;
+import javax.persistence.criteria.CriteriaBuilder;
+import javax.persistence.criteria.CriteriaQuery;
+import javax.persistence.criteria.Root;
+
+import org.apache.commons.io.IOUtils;
+import org.slf4j.Logger;
+import org.slf4j.LoggerFactory;
+
+/**
+ * A JPA implementation of the storage interface.
+ *
+ * @author eric.wittmann@redhat.com
+ */
+@ApplicationScoped @Alternative
+public class JpaStorage extends AbstractJpaStorage implements IStorage, IStorageQuery {
+
+    private static Logger logger = LoggerFactory.getLogger(JpaStorage.class);
+
+    @Inject IDataEncrypter encrypter;
+    @PostConstruct
+    public void postConstruct() {
+        // Kick the encrypter, causing it to be loaded/resolved in CDI
+        encrypter.encrypt(""); //$NON-NLS-1$
+    }
+
+    /**
+     * Constructor.
+     */
+    public JpaStorage() {
+    }
+
+    /**
+     * @see io.apiman.manager.api.core.IStorage#beginTx()
+     */
+    @Override
+    public void beginTx() throws StorageException {
+        super.beginTx();
+    }
+
+    /**
+     * @see io.apiman.manager.api.core.IStorage#commitTx()
+     */
+    @Override
+    public void commitTx() throws StorageException {
+        super.commitTx();
+    }
+
+    /**
+     * @see io.apiman.manager.api.core.IStorage#rollbackTx()
+     */
+    @Override
+    public void rollbackTx() {
+        super.rollbackTx();
+    }
+
+    /**
+     * @see io.apiman.manager.api.core.IStorage#createApplication(io.apiman.manager.api.beans.apps.ApplicationBean)
+     */
+    @Override
+    public void createApplication(ApplicationBean application) throws StorageException {
+        super.create(application);
+    }
+
+    /**
+     * @see io.apiman.manager.api.core.IStorage#createApplicationVersion(io.apiman.manager.api.beans.apps.ApplicationVersionBean)
+     */
+    @Override
+    public void createApplicationVersion(ApplicationVersionBean version) throws StorageException {
+        super.create(version);
+    }
+
+    /**
+     * @see io.apiman.manager.api.core.IStorage#createContract(io.apiman.manager.api.beans.contracts.ContractBean)
+     */
+    @Override
+    public void createContract(ContractBean contract) throws StorageException {
+        super.create(contract);
+    }
+
+    /**
+     * @see io.apiman.manager.api.core.IStorage#createGateway(io.apiman.manager.api.beans.gateways.GatewayBean)
+     */
+    @Override
+    public void createGateway(GatewayBean gateway) throws StorageException {
+        super.create(gateway);
+    }
+
+    /**
+     * @see io.apiman.manager.api.core.IStorage#createDownload(io.apiman.manager.api.beans.download.DownloadBean)
+     */
+    @Override
+    public void createDownload(DownloadBean download) throws StorageException {
+        super.create(download);
+    }
+
+    /**
+     * @see io.apiman.manager.api.core.IStorage#createPlugin(io.apiman.manager.api.beans.plugins.PluginBean)
+     */
+    @Override
+    public void createPlugin(PluginBean plugin) throws StorageException {
+        super.create(plugin);
+    }
+
+    /**
+     * @see io.apiman.manager.api.core.IStorage#createOrganization(io.apiman.manager.api.beans.orgs.OrganizationBean)
+     */
+    @Override
+    public void createOrganization(OrganizationBean organization) throws StorageException {
+        super.create(organization);
+    }
+
+    /**
+     * @see io.apiman.manager.api.core.IStorage#createPlan(io.apiman.manager.api.beans.plans.PlanBean)
+     */
+    @Override
+    public void createPlan(PlanBean plan) throws StorageException {
+        super.create(plan);
+    }
+
+    /**
+     * @see io.apiman.manager.api.core.IStorage#createPlanVersion(io.apiman.manager.api.beans.plans.PlanVersionBean)
+     */
+    @Override
+    public void createPlanVersion(PlanVersionBean version) throws StorageException {
+        super.create(version);
+    }
+
+    /**
+     * @see io.apiman.manager.api.core.IStorage#createPolicy(io.apiman.manager.api.beans.policies.PolicyBean)
+     */
+    @Override
+    public void createPolicy(PolicyBean policy) throws StorageException {
+        super.create(policy);
+    }
+
+    /**
+     * @see io.apiman.manager.api.core.IStorage#createPolicyDefinition(io.apiman.manager.api.beans.policies.PolicyDefinitionBean)
+     */
+    @Override
+    public void createPolicyDefinition(PolicyDefinitionBean policyDef) throws StorageException {
+        super.create(policyDef);
+    }
+
+    /**
+     * @see io.apiman.manager.api.core.IStorage#createApi(io.apiman.manager.api.beans.apis.ApiBean)
+     */
+    @Override
+    public void createApi(ApiBean api) throws StorageException {
+        super.create(api);
+    }
+
+    /**
+     * @see io.apiman.manager.api.core.IStorage#createApiVersion(io.apiman.manager.api.beans.apis.ApiVersionBean)
+     */
+    @Override
+    public void createApiVersion(ApiVersionBean version) throws StorageException {
+        super.create(version);
+    }
+
+    /**
+     * @see io.apiman.manager.api.core.IStorage#updateApplication(io.apiman.manager.api.beans.apps.ApplicationBean)
+     */
+    @Override
+    public void updateApplication(ApplicationBean application) throws StorageException {
+        super.update(application);
+    }
+
+    /**
+     * @see io.apiman.manager.api.core.IStorage#updateApplicationVersion(io.apiman.manager.api.beans.apps.ApplicationVersionBean)
+     */
+    @Override
+    public void updateApplicationVersion(ApplicationVersionBean version) throws StorageException {
+        super.update(version);
+    }
+
+    /**
+     * @see io.apiman.manager.api.core.IStorage#updateGateway(io.apiman.manager.api.beans.gateways.GatewayBean)
+     */
+    @Override
+    public void updateGateway(GatewayBean gateway) throws StorageException {
+        super.update(gateway);
+    }
+
+    /**
+     * @see io.apiman.manager.api.core.IStorage#updateOrganization(io.apiman.manager.api.beans.orgs.OrganizationBean)
+     */
+    @Override
+    public void updateOrganization(OrganizationBean organization) throws StorageException {
+        super.update(organization);
+    }
+
+    /**
+     * @see io.apiman.manager.api.core.IStorage#updatePlan(io.apiman.manager.api.beans.plans.PlanBean)
+     */
+    @Override
+    public void updatePlan(PlanBean plan) throws StorageException {
+        super.update(plan);
+    }
+
+    /**
+     * @see io.apiman.manager.api.core.IStorage#updatePlanVersion(io.apiman.manager.api.beans.plans.PlanVersionBean)
+     */
+    @Override
+    public void updatePlanVersion(PlanVersionBean version) throws StorageException {
+        super.update(version);
+    }
+
+    /**
+     * @see io.apiman.manager.api.core.IStorage#updatePolicy(io.apiman.manager.api.beans.policies.PolicyBean)
+     */
+    @Override
+    public void updatePolicy(PolicyBean policy) throws StorageException {
+        super.update(policy);
+    }
+
+    /**
+     * @see io.apiman.manager.api.core.IStorage#updatePolicyDefinition(io.apiman.manager.api.beans.policies.PolicyDefinitionBean)
+     */
+    @Override
+    public void updatePolicyDefinition(PolicyDefinitionBean policyDef) throws StorageException {
+        super.update(policyDef);
+    }
+
+    /**
+     * @see io.apiman.manager.api.core.IStorage#updatePlugin(io.apiman.manager.api.beans.plugins.PluginBean)
+     */
+    @Override
+    public void updatePlugin(PluginBean pluginBean) throws StorageException {
+        super.update(pluginBean);
+    }
+
+    /**
+     * @see io.apiman.manager.api.core.IStorage#updateApi(io.apiman.manager.api.beans.apis.ApiBean)
+     */
+    @Override
+    public void updateApi(ApiBean api) throws StorageException {
+        super.update(api);
+    }
+
+    /**
+     * @see io.apiman.manager.api.core.IStorage#updateApiVersion(io.apiman.manager.api.beans.apis.ApiVersionBean)
+     */
+    @Override
+    public void updateApiVersion(ApiVersionBean version) throws StorageException {
+        super.update(version);
+    }
+
+    /**
+     * @see io.apiman.manager.api.core.IStorage#updateApiDefinition(io.apiman.manager.api.beans.apis.ApiVersionBean, java.io.InputStream)
+     */
+    @Override
+    public void updateApiDefinition(ApiVersionBean version, InputStream definitionStream)
+            throws StorageException {
+        try {
+            ApiDefinitionBean bean = super.get(version.getId(), ApiDefinitionBean.class);
+            ByteArrayOutputStream baos = new ByteArrayOutputStream();
+            IOUtils.copy(definitionStream, baos);
+            byte [] data = baos.toByteArray();
+            if (bean != null) {
+                bean.setData(data);
+                super.update(bean);
+            } else {
+                bean = new ApiDefinitionBean();
+                bean.setId(version.getId());
+                bean.setData(data);
+                bean.setApiVersion(version);
+                super.create(bean);
+            }
+        } catch (IOException e) {
+            throw new StorageException(e);
+        }
+    }
+
+    /**
+     * @see io.apiman.manager.api.core.IStorage#deleteOrganization(io.apiman.manager.api.beans.orgs.OrganizationBean)
+     */
+    @Override
+    public void deleteOrganization(OrganizationBean organization) throws StorageException {
+        super.delete(organization);
+    }
+
+    /**
+     * @see io.apiman.manager.api.core.IStorage#deleteApplication(io.apiman.manager.api.beans.apps.ApplicationBean)
+     */
+    @Override
+    public void deleteApplication(ApplicationBean application) throws StorageException {
+        super.delete(application);
+    }
+
+    /**
+     * @see io.apiman.manager.api.core.IStorage#deleteApplicationVersion(io.apiman.manager.api.beans.apps.ApplicationVersionBean)
+     */
+    @Override
+    public void deleteApplicationVersion(ApplicationVersionBean version) throws StorageException {
+        super.delete(version);
+    }
+
+    /**
+     * @see io.apiman.manager.api.core.IStorage#deleteContract(io.apiman.manager.api.beans.contracts.ContractBean)
+     */
+    @Override
+    public void deleteContract(ContractBean contract) throws StorageException {
+        super.delete(contract);
+    }
+
+    /**
+     * @see io.apiman.manager.api.core.IStorage#deleteApi(io.apiman.manager.api.beans.apis.ApiBean)
+     */
+    @Override
+    public void deleteApi(ApiBean api) throws StorageException {
+        super.delete(api);
+    }
+
+    /**
+     * @see io.apiman.manager.api.core.IStorage#deleteApiVersion(io.apiman.manager.api.beans.apis.ApiVersionBean)
+     */
+    @Override
+    public void deleteApiVersion(ApiVersionBean version) throws StorageException {
+        super.delete(version);
+    }
+
+    /**
+     * @see io.apiman.manager.api.core.IStorage#deleteApiDefinition(io.apiman.manager.api.beans.apis.ApiVersionBean)
+     */
+    @Override
+    public void deleteApiDefinition(ApiVersionBean version) throws StorageException {
+        ApiDefinitionBean bean = super.get(version.getId(), ApiDefinitionBean.class);
+        if (bean != null) {
+            super.delete(bean);
+        } else {
+            throw new StorageException("No definition found."); //$NON-NLS-1$
+        }
+    }
+
+    /**
+     * @see io.apiman.manager.api.core.IStorage#deletePlan(io.apiman.manager.api.beans.plans.PlanBean)
+     */
+    @Override
+    public void deletePlan(PlanBean plan) throws StorageException {
+        super.delete(plan);
+    }
+
+    /**
+     * @see io.apiman.manager.api.core.IStorage#deletePlanVersion(io.apiman.manager.api.beans.plans.PlanVersionBean)
+     */
+    @Override
+    public void deletePlanVersion(PlanVersionBean version) throws StorageException {
+        super.delete(version);
+    }
+
+    /**
+     * @see io.apiman.manager.api.core.IStorage#deletePolicy(io.apiman.manager.api.beans.policies.PolicyBean)
+     */
+    @Override
+    public void deletePolicy(PolicyBean policy) throws StorageException {
+        super.delete(policy);
+    }
+
+    /**
+     * @see io.apiman.manager.api.core.IStorage#deleteGateway(io.apiman.manager.api.beans.gateways.GatewayBean)
+     */
+    @Override
+    public void deleteGateway(GatewayBean gateway) throws StorageException {
+        super.delete(gateway);
+    }
+
+    /**
+     * @see io.apiman.manager.api.core.IStorage#deleteDownload(io.apiman.manager.api.beans.download.DownloadBean)
+     */
+    @Override
+    public void deleteDownload(DownloadBean download) throws StorageException {
+        super.delete(download);
+    }
+
+    /**
+     * @see io.apiman.manager.api.core.IStorage#deletePlugin(io.apiman.manager.api.beans.plugins.PluginBean)
+     */
+    @Override
+    public void deletePlugin(PluginBean plugin) throws StorageException {
+        super.delete(plugin);
+    }
+
+    /**
+     * @see io.apiman.manager.api.core.IStorage#deletePolicyDefinition(io.apiman.manager.api.beans.policies.PolicyDefinitionBean)
+     */
+    @Override
+    public void deletePolicyDefinition(PolicyDefinitionBean policyDef) throws StorageException {
+        super.delete(policyDef);
+    }
+
+    /**
+     * @see io.apiman.manager.api.core.IStorage#getOrganization(java.lang.String)
+     */
+    @Override
+    public OrganizationBean getOrganization(String id) throws StorageException {
+        return super.get(id, OrganizationBean.class);
+    }
+
+    /**
+     * @see io.apiman.manager.api.core.IStorage#getApplication(java.lang.String, java.lang.String)
+     */
+    @Override
+    public ApplicationBean getApplication(String organizationId, String id) throws StorageException {
+        return super.get(organizationId, id, ApplicationBean.class);
+    }
+
+    /**
+     * @see io.apiman.manager.api.core.IStorage#getContract(java.lang.Long)
+     */
+    @Override
+    public ContractBean getContract(Long id) throws StorageException {
+        return super.get(id, ContractBean.class);
+    }
+
+    /**
+     * @see io.apiman.manager.api.core.IStorage#getApi(java.lang.String, java.lang.String)
+     */
+    @Override
+    public ApiBean getApi(String organizationId, String id) throws StorageException {
+        return super.get(organizationId, id, ApiBean.class);
+    }
+
+    /**
+     * @see io.apiman.manager.api.core.IStorage#getPlan(java.lang.String, java.lang.String)
+     */
+    @Override
+    public PlanBean getPlan(String organizationId, String id) throws StorageException {
+        return super.get(organizationId, id, PlanBean.class);
+    }
+
+    /**
+     * @see io.apiman.manager.api.core.IStorage#getPolicy(io.apiman.manager.api.beans.policies.PolicyType, java.lang.String, java.lang.String, java.lang.String, java.lang.Long)
+     */
+    @Override
+    public PolicyBean getPolicy(PolicyType type, String organizationId, String entityId, String version,
+            Long id) throws StorageException {
+        PolicyBean policyBean = super.get(id, PolicyBean.class);
+        if (policyBean.getType() != type) {
+            return null;
+        }
+        if (!policyBean.getOrganizationId().equals(organizationId)) {
+            return null;
+        }
+        if (!policyBean.getEntityId().equals(entityId)) {
+            return null;
+        }
+        if (!policyBean.getEntityVersion().equals(version)) {
+            return null;
+        }
+        return policyBean;
+    }
+
+    /**
+     * @see io.apiman.manager.api.core.IStorage#getGateway(java.lang.String)
+     */
+    @Override
+    public GatewayBean getGateway(String id) throws StorageException {
+        return super.get(id, GatewayBean.class);
+    }
+
+    /**
+     * @see io.apiman.manager.api.core.IStorage#getDownload(java.lang.String)
+     */
+    @Override
+    public DownloadBean getDownload(String id) throws StorageException {
+        return super.get(id, DownloadBean.class);
+    }
+
+    /**
+     * @see io.apiman.manager.api.core.IStorage#getPlugin(long)
+     */
+    @Override
+    public PluginBean getPlugin(long id) throws StorageException {
+        return super.get(id, PluginBean.class);
+    }
+
+    /**
+     * @see io.apiman.manager.api.core.IStorage#getPlugin(java.lang.String, java.lang.String)
+     */
+    @Override
+    public PluginBean getPlugin(String groupId, String artifactId) throws StorageException {
+        try {
+            EntityManager entityManager = getActiveEntityManager();
+
+            @SuppressWarnings("nls")
+            String sql =
+                    "SELECT p.id, p.artifact_id, p.group_id, p.version, p.classifier, p.type, p.name, p.description, p.created_by, p.created_on, p.deleted" +
+                    "  FROM plugins p" +
+                    " WHERE p.group_id = ? AND p.artifact_id = ?";
+            Query query = entityManager.createNativeQuery(sql);
+            query.setParameter(1, groupId);
+            query.setParameter(2, artifactId);
+            List<Object[]> rows = query.getResultList();
+            if (rows.size() > 0) {
+                Object[] row = rows.get(0);
+                PluginBean plugin = new PluginBean();
+                plugin.setId(((Number) row[0]).longValue());
+                plugin.setArtifactId(String.valueOf(row[1]));
+                plugin.setGroupId(String.valueOf(row[2]));
+                plugin.setVersion(String.valueOf(row[3]));
+                plugin.setClassifier((String) row[4]);
+                plugin.setType((String) row[5]);
+                plugin.setName(String.valueOf(row[6]));
+                plugin.setDescription(String.valueOf(row[7]));
+                plugin.setCreatedBy(String.valueOf(row[8]));
+                plugin.setCreatedOn((Date) row[9]);
+                plugin.setDeleted((Boolean) row[10]);
+                return plugin;
+            } else {
+                return null;
+            }
+        } catch (Throwable t) {
+            logger.error(t.getMessage(), t);
+            throw new StorageException(t);
+        }
+    }
+
+    /**
+     * @see io.apiman.manager.api.core.IStorage#getPolicyDefinition(java.lang.String)
+     */
+    @Override
+    public PolicyDefinitionBean getPolicyDefinition(String id) throws StorageException {
+        return super.get(id, PolicyDefinitionBean.class);
+    }
+
+    /**
+     * @see io.apiman.manager.api.core.IStorage#reorderPolicies(io.apiman.manager.api.beans.policies.PolicyType, java.lang.String, java.lang.String, java.lang.String, java.util.List)
+     */
+    @Override
+    public void reorderPolicies(PolicyType type, String organizationId, String entityId,
+            String entityVersion, List<Long> newOrder) throws StorageException {
+        int orderIndex = 0;
+        for (Long policyId : newOrder) {
+            PolicyBean storedPolicy = getPolicy(type, organizationId, entityId, entityVersion, policyId);
+            if (storedPolicy == null) {
+                throw new StorageException("Invalid policy id: " + policyId); //$NON-NLS-1$
+            }
+            storedPolicy.setOrderIndex(orderIndex++);
+            updatePolicy(storedPolicy);
+        }
+    }
+
+    /**
+     * @see io.apiman.manager.api.jpa.AbstractJpaStorage#find(io.apiman.manager.api.beans.search.SearchCriteriaBean, java.lang.Class)
+     */
+    @Override
+    protected <T> SearchResultsBean<T> find(SearchCriteriaBean criteria, Class<T> type) throws StorageException {
+        beginTx();
+        try {
+            SearchResultsBean<T> rval = super.find(criteria, type);
+            return rval;
+        } finally {
+            rollbackTx();
+        }
+    }
+
+    /**
+     * @see io.apiman.manager.api.core.IStorageQuery#findOrganizations(io.apiman.manager.api.beans.search.SearchCriteriaBean)
+     */
+    @Override
+    public SearchResultsBean<OrganizationSummaryBean> findOrganizations(SearchCriteriaBean criteria)
+            throws StorageException {
+        SearchResultsBean<OrganizationBean> orgs = find(criteria, OrganizationBean.class);
+        SearchResultsBean<OrganizationSummaryBean> rval = new SearchResultsBean<>();
+        rval.setTotalSize(orgs.getTotalSize());
+        List<OrganizationBean> beans = orgs.getBeans();
+        for (OrganizationBean bean : beans) {
+            OrganizationSummaryBean osb = new OrganizationSummaryBean();
+            osb.setId(bean.getId());
+            osb.setName(bean.getName());
+            osb.setDescription(bean.getDescription());
+            rval.getBeans().add(osb);
+        }
+        return rval;
+    }
+
+    /**
+     * @see io.apiman.manager.api.core.IStorageQuery#findApplications(io.apiman.manager.api.beans.search.SearchCriteriaBean)
+     */
+    @Override
+    public SearchResultsBean<ApplicationSummaryBean> findApplications(SearchCriteriaBean criteria)
+            throws StorageException {
+        SearchResultsBean<ApplicationBean> result = find(criteria, ApplicationBean.class);
+
+        SearchResultsBean<ApplicationSummaryBean> rval = new SearchResultsBean<>();
+        rval.setTotalSize(result.getTotalSize());
+        List<ApplicationBean> beans = result.getBeans();
+        rval.setBeans(new ArrayList<ApplicationSummaryBean>(beans.size()));
+        for (ApplicationBean application : beans) {
+            ApplicationSummaryBean summary = new ApplicationSummaryBean();
+            OrganizationBean organization = application.getOrganization();
+            summary.setId(application.getId());
+            summary.setName(application.getName());
+            summary.setDescription(application.getDescription());
+            // TODO find the number of contracts - probably need native SQL for that
+            summary.setNumContracts(0);
+            summary.setOrganizationId(application.getOrganization().getId());
+            summary.setOrganizationName(organization.getName());
+            rval.getBeans().add(summary);
+        }
+        return rval;
+    }
+
+    /**
+     * @see io.apiman.manager.api.core.IStorageQuery#findApis(io.apiman.manager.api.beans.search.SearchCriteriaBean)
+     */
+    @Override
+    public SearchResultsBean<ApiSummaryBean> findApis(SearchCriteriaBean criteria)
+            throws StorageException {
+        SearchResultsBean<ApiBean> result = find(criteria, ApiBean.class);
+        SearchResultsBean<ApiSummaryBean> rval = new SearchResultsBean<>();
+        rval.setTotalSize(result.getTotalSize());
+        List<ApiBean> beans = result.getBeans();
+        rval.setBeans(new ArrayList<ApiSummaryBean>(beans.size()));
+        for (ApiBean api : beans) {
+            ApiSummaryBean summary = new ApiSummaryBean();
+            OrganizationBean organization = api.getOrganization();
+            summary.setId(api.getId());
+            summary.setName(api.getName());
+            summary.setDescription(api.getDescription());
+            summary.setCreatedOn(api.getCreatedOn());
+            summary.setOrganizationId(api.getOrganization().getId());
+            summary.setOrganizationName(organization.getName());
+            rval.getBeans().add(summary);
+        }
+        return rval;
+    }
+
+    /**
+     * @see io.apiman.manager.api.core.IStorageQuery#findPlans(java.lang.String, io.apiman.manager.api.beans.search.SearchCriteriaBean)
+     */
+    @Override
+    public SearchResultsBean<PlanSummaryBean> findPlans(String organizationId, SearchCriteriaBean criteria)
+            throws StorageException {
+
+        criteria.addFilter("organization.id", organizationId, SearchCriteriaFilterOperator.eq); //$NON-NLS-1$
+        SearchResultsBean<PlanBean> result = find(criteria, PlanBean.class);
+        SearchResultsBean<PlanSummaryBean> rval = new SearchResultsBean<>();
+        rval.setTotalSize(result.getTotalSize());
+        List<PlanBean> plans = result.getBeans();
+        rval.setBeans(new ArrayList<PlanSummaryBean>(plans.size()));
+        for (PlanBean plan : plans) {
+            PlanSummaryBean summary = new PlanSummaryBean();
+            OrganizationBean organization = plan.getOrganization();
+            summary.setId(plan.getId());
+            summary.setName(plan.getName());
+            summary.setDescription(plan.getDescription());
+            summary.setOrganizationId(plan.getOrganization().getId());
+            summary.setOrganizationName(organization.getName());
+            rval.getBeans().add(summary);
+        }
+        return rval;
+    }
+
+    /**
+     * @see io.apiman.manager.api.core.IStorage#createAuditEntry(io.apiman.manager.api.beans.audit.AuditEntryBean)
+     */
+    @Override
+    public void createAuditEntry(AuditEntryBean entry) throws StorageException {
+        super.create(entry);
+    }
+
+    /**
+     * @see io.apiman.manager.api.core.IStorageQuery#auditEntity(java.lang.String, java.lang.String, java.lang.String, java.lang.Class, io.apiman.manager.api.beans.search.PagingBean)
+     */
+    @Override
+    public <T> SearchResultsBean<AuditEntryBean> auditEntity(String organizationId, String entityId, String entityVersion,
+            Class<T> type, PagingBean paging) throws StorageException {
+        SearchCriteriaBean criteria = new SearchCriteriaBean();
+        if (paging != null) {
+            criteria.setPaging(paging);
+        } else {
+            criteria.setPage(1);
+            criteria.setPageSize(20);
+        }
+        criteria.setOrder("id", false); //$NON-NLS-1$
+        if (organizationId != null) {
+            criteria.addFilter("organizationId", organizationId, SearchCriteriaFilterOperator.eq); //$NON-NLS-1$
+        }
+        if (entityId != null) {
+            criteria.addFilter("entityId", entityId, SearchCriteriaFilterOperator.eq); //$NON-NLS-1$
+        }
+        if (entityVersion != null) {
+            criteria.addFilter("entityVersion", entityVersion, SearchCriteriaFilterOperator.eq); //$NON-NLS-1$
+        }
+        if (type != null) {
+            AuditEntityType entityType = null;
+            if (type == OrganizationBean.class) {
+                entityType = AuditEntityType.Organization;
+            } else if (type == ApplicationBean.class) {
+                entityType = AuditEntityType.Application;
+            } else if (type == ApiBean.class) {
+                entityType = AuditEntityType.Api;
+            } else if (type == PlanBean.class) {
+                entityType = AuditEntityType.Plan;
+            }
+            if (entityType != null) {
+                criteria.addFilter("entityType", entityType.name(), SearchCriteriaFilterOperator.eq); //$NON-NLS-1$
+            }
+        }
+
+        return find(criteria, AuditEntryBean.class);
+    }
+
+    /**
+     * @see io.apiman.manager.api.core.IStorageQuery#auditUser(java.lang.String, io.apiman.manager.api.beans.search.PagingBean)
+     */
+    @Override
+    public <T> SearchResultsBean<AuditEntryBean> auditUser(String userId, PagingBean paging)
+            throws StorageException {
+        SearchCriteriaBean criteria = new SearchCriteriaBean();
+        if (paging != null) {
+            criteria.setPaging(paging);
+        } else {
+            criteria.setPage(1);
+            criteria.setPageSize(20);
+        }
+        criteria.setOrder("createdOn", false); //$NON-NLS-1$
+        if (userId != null) {
+            criteria.addFilter("who", userId, SearchCriteriaFilterOperator.eq); //$NON-NLS-1$
+        }
+
+        return find(criteria, AuditEntryBean.class);
+    }
+
+    /**
+     * @see io.apiman.manager.api.core.IStorageQuery#listGateways()
+     */
+    @Override
+    public List<GatewaySummaryBean> listGateways() throws StorageException {
+        beginTx();
+        try {
+            EntityManager entityManager = getActiveEntityManager();
+
+            @SuppressWarnings("nls")
+            String sql =
+                    "SELECT g.id, g.name, g.description, g.type" +
+                    "  FROM gateways g" +
+                    " ORDER BY g.name ASC";
+            Query query = entityManager.createNativeQuery(sql);
+
+            List<Object[]> rows = query.getResultList();
+            List<GatewaySummaryBean> gateways = new ArrayList<>(rows.size());
+            for (Object [] row : rows) {
+                GatewaySummaryBean gateway = new GatewaySummaryBean();
+                gateway.setId(String.valueOf(row[0]));
+                gateway.setName(String.valueOf(row[1]));
+                gateway.setDescription(String.valueOf(row[2]));
+                gateway.setType(GatewayType.valueOf(String.valueOf(row[3])));
+                gateways.add(gateway);
+            }
+            return gateways;
+        } catch (Throwable t) {
+            logger.error(t.getMessage(), t);
+            throw new StorageException(t);
+        } finally {
+            rollbackTx();
+        }
+    }
+
+    /**
+     * @see io.apiman.manager.api.core.IStorageQuery#listPlugins()
+     */
+    @Override
+    public List<PluginSummaryBean> listPlugins() throws StorageException {
+        beginTx();
+        try {
+            EntityManager entityManager = getActiveEntityManager();
+
+            @SuppressWarnings("nls")
+            String sql =
+                    "SELECT p.id, p.artifact_id, p.group_id, p.version, p.classifier, p.type, p.name, p.description, p.created_by, p.created_on" +
+                    "  FROM plugins p" +
+                    " WHERE p.deleted IS NULL OR p.deleted = 0" +
+                    " ORDER BY p.name ASC";
+            Query query = entityManager.createNativeQuery(sql);
+
+            List<Object[]> rows = query.getResultList();
+            List<PluginSummaryBean> plugins = new ArrayList<>(rows.size());
+            for (Object [] row : rows) {
+                PluginSummaryBean plugin = new PluginSummaryBean();
+                plugin.setId(((Number) row[0]).longValue());
+                plugin.setArtifactId(String.valueOf(row[1]));
+                plugin.setGroupId(String.valueOf(row[2]));
+                plugin.setVersion(String.valueOf(row[3]));
+                plugin.setClassifier((String) row[4]);
+                plugin.setType((String) row[5]);
+                plugin.setName(String.valueOf(row[6]));
+                plugin.setDescription(String.valueOf(row[7]));
+                plugin.setCreatedBy(String.valueOf(row[8]));
+                plugin.setCreatedOn((Date) row[9]);
+                plugins.add(plugin);
+            }
+            return plugins;
+        } catch (Throwable t) {
+            logger.error(t.getMessage(), t);
+            throw new StorageException(t);
+        } finally {
+            rollbackTx();
+        }
+    }
+
+    /**
+     * @see io.apiman.manager.api.core.IStorageQuery#listPolicyDefinitions()
+     */
+    @Override
+    public List<PolicyDefinitionSummaryBean> listPolicyDefinitions() throws StorageException {
+        beginTx();
+        try {
+            EntityManager entityManager = getActiveEntityManager();
+
+            @SuppressWarnings("nls")
+            String sql =
+                    "SELECT pd.id, pd.policy_impl, pd.name, pd.description, pd.icon, pd.plugin_id, pd.form_type" +
+                    "  FROM policydefs pd" +
+                    " WHERE pd.deleted IS NULL OR pd.deleted = 0" +
+                    " ORDER BY pd.name ASC";
+            Query query = entityManager.createNativeQuery(sql);
+
+            List<Object[]> rows = query.getResultList();
+            List<PolicyDefinitionSummaryBean> rval = new ArrayList<>(rows.size());
+            for (Object [] row : rows) {
+                PolicyDefinitionSummaryBean bean = new PolicyDefinitionSummaryBean();
+                bean.setId(String.valueOf(row[0]));
+                bean.setPolicyImpl(String.valueOf(row[1]));
+                bean.setName(String.valueOf(row[2]));
+                bean.setDescription(String.valueOf(row[3]));
+                bean.setIcon(String.valueOf(row[4]));
+                if (row[5] != null) {
+                    bean.setPluginId(((Number) row[5]).longValue());
+                }
+                if (row[6] != null) {
+                    bean.setFormType(PolicyFormType.valueOf(String.valueOf(row[6])));
+                }
+                rval.add(bean);
+            }
+            return rval;
+        } catch (Throwable t) {
+            logger.error(t.getMessage(), t);
+            throw new StorageException(t);
+        } finally {
+            rollbackTx();
+        }
+    }
+
+    /**
+     * @see io.apiman.manager.api.core.IStorageQuery#getOrgs(java.util.Set)
+     */
+    @Override
+    public List<OrganizationSummaryBean> getOrgs(Set<String> orgIds) throws StorageException {
+        List<OrganizationSummaryBean> orgs = new ArrayList<>();
+        if (orgIds == null || orgIds.isEmpty()) {
+            return orgs;
+        }
+        beginTx();
+        try {
+            EntityManager entityManager = getActiveEntityManager();
+            String jpql = "SELECT o from OrganizationBean o WHERE o.id IN :orgs ORDER BY o.id ASC"; //$NON-NLS-1$
+            Query query = entityManager.createQuery(jpql);
+            query.setParameter("orgs", orgIds); //$NON-NLS-1$
+            List<OrganizationBean> qr = query.getResultList();
+            for (OrganizationBean bean : qr) {
+                OrganizationSummaryBean summary = new OrganizationSummaryBean();
+                summary.setId(bean.getId());
+                summary.setName(bean.getName());
+                summary.setDescription(bean.getDescription());
+                orgs.add(summary);
+            }
+            return orgs;
+        } catch (Throwable t) {
+            logger.error(t.getMessage(), t);
+            throw new StorageException(t);
+        } finally {
+            rollbackTx();
+        }
+    }
+
+    /**
+     * @see io.apiman.manager.api.core.IStorageQuery#getApplicationsInOrg(java.lang.String)
+     */
+    @Override
+    public List<ApplicationSummaryBean> getApplicationsInOrg(String orgId) throws StorageException {
+        Set<String> orgIds = new HashSet<>();
+        orgIds.add(orgId);
+        return getApplicationsInOrgs(orgIds);
+    }
+
+    /**
+     * @see io.apiman.manager.api.core.IStorageQuery#getApplicationsInOrgs(java.util.Set)
+     */
+    @Override
+    public List<ApplicationSummaryBean> getApplicationsInOrgs(Set<String> orgIds) throws StorageException {
+        List<ApplicationSummaryBean> rval = new ArrayList<>();
+        beginTx();
+        try {
+            EntityManager entityManager = getActiveEntityManager();
+            String jpql = "SELECT a FROM ApplicationBean a JOIN a.organization o WHERE o.id IN :orgs ORDER BY a.id ASC"; //$NON-NLS-1$
+            Query query = entityManager.createQuery(jpql);
+            query.setParameter("orgs", orgIds); //$NON-NLS-1$
+
+            List<ApplicationBean> qr = query.getResultList();
+            for (ApplicationBean bean : qr) {
+                ApplicationSummaryBean summary = new ApplicationSummaryBean();
+                summary.setId(bean.getId());
+                summary.setName(bean.getName());
+                summary.setDescription(bean.getDescription());
+                // TODO find the number of contracts - probably need a native SQL query to pull that together
+                summary.setNumContracts(0);
+                OrganizationBean org = bean.getOrganization();
+                summary.setOrganizationId(org.getId());
+                summary.setOrganizationName(org.getName());
+                rval.add(summary);
+            }
+            return rval;
+        } catch (Throwable t) {
+            logger.error(t.getMessage(), t);
+            throw new StorageException(t);
+        } finally {
+            rollbackTx();
+        }
+    }
+
+    /**
+     * @see io.apiman.manager.api.core.IStorageQuery#getApisInOrg(java.lang.String)
+     */
+    @Override
+    public List<ApiSummaryBean> getApisInOrg(String orgId) throws StorageException {
+        Set<String> orgIds = new HashSet<>();
+        orgIds.add(orgId);
+        return getApisInOrgs(orgIds);
+    }
+
+    /**
+     * @see io.apiman.manager.api.core.IStorageQuery#getApisInOrgs(java.util.Set)
+     */
+    @Override
+    public List<ApiSummaryBean> getApisInOrgs(Set<String> orgIds) throws StorageException {
+        List<ApiSummaryBean> rval = new ArrayList<>();
+        beginTx();
+        try {
+            EntityManager entityManager = getActiveEntityManager();
+            String jpql = "SELECT s FROM ApiBean s JOIN s.organization o WHERE o.id IN :orgs ORDER BY s.id ASC"; //$NON-NLS-1$
+            Query query = entityManager.createQuery(jpql);
+            query.setParameter("orgs", orgIds); //$NON-NLS-1$
+
+            List<ApiBean> qr = query.getResultList();
+            for (ApiBean bean : qr) {
+                ApiSummaryBean summary = new ApiSummaryBean();
+                summary.setId(bean.getId());
+                summary.setName(bean.getName());
+                summary.setDescription(bean.getDescription());
+                summary.setCreatedOn(bean.getCreatedOn());
+                OrganizationBean org = bean.getOrganization();
+                summary.setOrganizationId(org.getId());
+                summary.setOrganizationName(org.getName());
+                rval.add(summary);
+            }
+            return rval;
+        } catch (Throwable t) {
+            logger.error(t.getMessage(), t);
+            throw new StorageException(t);
+        } finally {
+            rollbackTx();
+        }
+    }
+
+    /**
+     * @see io.apiman.manager.api.core.IStorage#getApiVersion(java.lang.String, java.lang.String, java.lang.String)
+     */
+    @Override
+    public ApiVersionBean getApiVersion(String orgId, String apiId, String version)
+            throws StorageException {
+        try {
+            EntityManager entityManager = getActiveEntityManager();
+            String jpql = "SELECT v from ApiVersionBean v JOIN v.api s JOIN s.organization o WHERE o.id = :orgId AND s.id = :apiId AND v.version = :version"; //$NON-NLS-1$
+            Query query = entityManager.createQuery(jpql);
+            query.setParameter("orgId", orgId); //$NON-NLS-1$
+            query.setParameter("apiId", apiId); //$NON-NLS-1$
+            query.setParameter("version", version); //$NON-NLS-1$
+
+            return (ApiVersionBean) query.getSingleResult();
+        } catch (NoResultException e) {
+            return null;
+        } catch (Throwable t) {
+            logger.error(t.getMessage(), t);
+            throw new StorageException(t);
+        }
+    }
+
+    /**
+     * @see io.apiman.manager.api.core.IStorage#getApiDefinition(io.apiman.manager.api.beans.apis.ApiVersionBean)
+     */
+    @Override
+    public InputStream getApiDefinition(ApiVersionBean apiVersion) throws StorageException {
+        ApiDefinitionBean bean = super.get(apiVersion.getId(), ApiDefinitionBean.class);
+        if (bean == null) {
+            return null;
+        } else {
+            return new ByteArrayInputStream(bean.getData());
+        }
+    }
+
+    /**
+     * @see io.apiman.manager.api.core.IStorageQuery#getApiVersions(java.lang.String, java.lang.String)
+     */
+    @Override
+    public List<ApiVersionSummaryBean> getApiVersions(String orgId, String apiId)
+            throws StorageException {
+        beginTx();
+        try {
+            EntityManager entityManager = getActiveEntityManager();
+            @SuppressWarnings("nls")
+            String jpql =
+                      "SELECT v "
+                    + "  FROM ApiVersionBean v"
+                    + "  JOIN v.api s"
+                    + "  JOIN s.organization o"
+                    + " WHERE o.id = :orgId"
+                    + "  AND s.id = :apiId"
+                    + " ORDER BY v.createdOn DESC";
+            Query query = entityManager.createQuery(jpql);
+            query.setMaxResults(500);
+            query.setParameter("orgId", orgId); //$NON-NLS-1$
+            query.setParameter("apiId", apiId); //$NON-NLS-1$
+
+            List<ApiVersionBean> apiVersions = query.getResultList();
+            List<ApiVersionSummaryBean> rval = new ArrayList<>(apiVersions.size());
+            for (ApiVersionBean apiVersion : apiVersions) {
+                ApiVersionSummaryBean svsb = new ApiVersionSummaryBean();
+                svsb.setOrganizationId(apiVersion.getApi().getOrganization().getId());
+                svsb.setOrganizationName(apiVersion.getApi().getOrganization().getName());
+                svsb.setId(apiVersion.getApi().getId());
+                svsb.setName(apiVersion.getApi().getName());
+                svsb.setDescription(apiVersion.getApi().getDescription());
+                svsb.setVersion(apiVersion.getVersion());
+                svsb.setStatus(apiVersion.getStatus());
+                svsb.setPublicAPI(apiVersion.isPublicAPI());
+                rval.add(svsb);
+            }
+            return rval;
+        } catch (Throwable t) {
+            logger.error(t.getMessage(), t);
+            throw new StorageException(t);
+        } finally {
+            rollbackTx();
+        }
+    }
+
+    /**
+     * @see io.apiman.manager.api.core.IStorageQuery#getApiVersionPlans(java.lang.String, java.lang.String, java.lang.String)
+     */
+    @Override
+    public List<ApiPlanSummaryBean> getApiVersionPlans(String organizationId, String apiId,
+            String version) throws StorageException {
+        List<ApiPlanSummaryBean> plans = new ArrayList<>();
+
+        beginTx();
+        try {
+            ApiVersionBean versionBean = getApiVersion(organizationId, apiId, version);
+            Set<ApiPlanBean> apiPlans = versionBean.getPlans();
+            if (apiPlans != null) {
+                for (ApiPlanBean spb : apiPlans) {
+                    PlanVersionBean planVersion = getPlanVersion(organizationId, spb.getPlanId(), spb.getVersion());
+                    ApiPlanSummaryBean summary = new ApiPlanSummaryBean();
+                    summary.setPlanId(planVersion.getPlan().getId());
+                    summary.setPlanName(planVersion.getPlan().getName());
+                    summary.setPlanDescription(planVersion.getPlan().getDescription());
+                    summary.setVersion(spb.getVersion());
+                    plans.add(summary);
+                }
+            }
+            return plans;
+        } catch (StorageException e) {
+            throw e;
+        } finally {
+            rollbackTx();
+        }
+    }
+
+    /**
+     * @see io.apiman.manager.api.core.IStorageQuery#getContracts(java.lang.String, java.lang.String, java.lang.String, int, int)
+     */
+    @Override
+    public List<ContractSummaryBean> getContracts(String organizationId, String apiId,
+            String version, int page, int pageSize) throws StorageException {
+        int start = (page - 1) * pageSize;
+        beginTx();
+        try {
+            EntityManager entityManager = getActiveEntityManager();
+            @SuppressWarnings("nls")
+            String jpql =
+                    "SELECT c from ContractBean c " +
+                    "  JOIN c.api apiv " +
+                    "  JOIN apiv.api api " +
+                    "  JOIN c.application appv " +
+                    "  JOIN appv.application app " +
+                    "  JOIN api.organization sorg" +
+                    "  JOIN app.organization aorg" +
+                    " WHERE api.id = :apiId " +
+                    "   AND sorg.id = :orgId " +
+                    "   AND apiv.version = :version " +
+                    " ORDER BY sorg.id, api.id ASC"; //$NON-NLS-1$
+            Query query = entityManager.createQuery(jpql);
+            query.setParameter("orgId", organizationId); //$NON-NLS-1$
+            query.setParameter("apiId", apiId); //$NON-NLS-1$
+            query.setParameter("version", version); //$NON-NLS-1$
+            query.setFirstResult(start);
+            query.setMaxResults(pageSize);
+            List<ContractBean> contracts = query.getResultList();
+            List<ContractSummaryBean> rval = new ArrayList<>(contracts.size());
+            for (ContractBean contractBean : contracts) {
+                ApplicationBean application = contractBean.getApplication().getApplication();
+                ApiBean api = contractBean.getApi().getApi();
+                PlanBean plan = contractBean.getPlan().getPlan();
+
+                OrganizationBean appOrg = entityManager.find(OrganizationBean.class, application.getOrganization().getId());
+                OrganizationBean apiOrg = entityManager.find(OrganizationBean.class, api.getOrganization().getId());
+
+                ContractSummaryBean csb = new ContractSummaryBean();
+                csb.setAppId(application.getId());
+                csb.setApikey(contractBean.getApikey());
+                csb.setAppOrganizationId(application.getOrganization().getId());
+                csb.setAppOrganizationName(appOrg.getName());
+                csb.setAppName(application.getName());
+                csb.setAppVersion(contractBean.getApplication().getVersion());
+                csb.setContractId(contractBean.getId());
+                csb.setCreatedOn(contractBean.getCreatedOn());
+                csb.setPlanId(plan.getId());
+                csb.setPlanName(plan.getName());
+                csb.setPlanVersion(contractBean.getPlan().getVersion());
+                csb.setApiDescription(api.getDescription());
+                csb.setApiId(api.getId());
+                csb.setApiName(api.getName());
+                csb.setApiOrganizationId(apiOrg.getId());
+                csb.setApiOrganizationName(apiOrg.getName());
+                csb.setApiVersion(contractBean.getApi().getVersion());
+
+                rval.add(csb);
+            }
+            return rval;
+        } catch (Throwable t) {
+            logger.error(t.getMessage(), t);
+            throw new StorageException(t);
+        } finally {
+            rollbackTx();
+        }
+    }
+
+    /**
+     * @see io.apiman.manager.api.core.IStorage#getApplicationVersion(java.lang.String, java.lang.String, java.lang.String)
+     */
+    @Override
+    public ApplicationVersionBean getApplicationVersion(String orgId, String applicationId, String version)
+            throws StorageException {
+        try {
+            EntityManager entityManager = getActiveEntityManager();
+            String jpql = "SELECT v from ApplicationVersionBean v JOIN v.application a JOIN a.organization o WHERE o.id = :orgId AND a.id = :applicationId AND v.version = :version"; //$NON-NLS-1$
+            Query query = entityManager.createQuery(jpql);
+            query.setParameter("orgId", orgId); //$NON-NLS-1$
+            query.setParameter("applicationId", applicationId); //$NON-NLS-1$
+            query.setParameter("version", version); //$NON-NLS-1$
+
+            return (ApplicationVersionBean) query.getSingleResult();
+        } catch (NoResultException e) {
+            return null;
+        } catch (Throwable t) {
+            logger.error(t.getMessage(), t);
+            throw new StorageException(t);
+        }
+    }
+
+    /**
+     * @see io.apiman.manager.api.core.IStorageQuery#getApplicationVersions(java.lang.String, java.lang.String)
+     */
+    @Override
+    public List<ApplicationVersionSummaryBean> getApplicationVersions(String orgId, String applicationId)
+            throws StorageException {
+        beginTx();
+        try {
+            EntityManager entityManager = getActiveEntityManager();
+            @SuppressWarnings("nls")
+            String jpql =
+                      "SELECT v"
+                    + "  FROM ApplicationVersionBean v"
+                    + "  JOIN v.application a"
+                    + "  JOIN a.organization o"
+                    + " WHERE o.id = :orgId"
+                    + "   AND a.id = :applicationId"
+                    + " ORDER BY v.createdOn DESC"; //$NON-NLS-1$
+            Query query = entityManager.createQuery(jpql);
+            query.setMaxResults(500);
+            query.setParameter("orgId", orgId); //$NON-NLS-1$
+            query.setParameter("applicationId", applicationId); //$NON-NLS-1$
+            List<ApplicationVersionBean> appVersions = query.getResultList();
+            List<ApplicationVersionSummaryBean> rval = new ArrayList<>();
+            for (ApplicationVersionBean appVersion : appVersions) {
+                ApplicationVersionSummaryBean avsb = new ApplicationVersionSummaryBean();
+                avsb.setOrganizationId(appVersion.getApplication().getOrganization().getId());
+                avsb.setOrganizationName(appVersion.getApplication().getOrganization().getName());
+                avsb.setId(appVersion.getApplication().getId());
+                avsb.setName(appVersion.getApplication().getName());
+                avsb.setDescription(appVersion.getApplication().getDescription());
+                avsb.setVersion(appVersion.getVersion());
+                avsb.setStatus(appVersion.getStatus());
+
+                rval.add(avsb);
+            }
+            return rval;
+        } catch (Throwable t) {
+            logger.error(t.getMessage(), t);
+            throw new StorageException(t);
+        } finally {
+            rollbackTx();
+        }
+    }
+
+    /**
+     * @see io.apiman.manager.api.core.IStorageQuery#getApplicationContracts(java.lang.String, java.lang.String, java.lang.String)
+     */
+    @Override
+    public List<ContractSummaryBean> getApplicationContracts(String organizationId, String applicationId,
+            String version) throws StorageException {
+        List<ContractSummaryBean> rval = new ArrayList<>();
+
+        beginTx();
+        try {
+            EntityManager entityManager = getActiveEntityManager();
+            @SuppressWarnings("nls")
+            String jpql =
+                    "SELECT c from ContractBean c " +
+                    "  JOIN c.application appv " +
+                    "  JOIN appv.application app " +
+                    "  JOIN app.organization aorg" +
+                    " WHERE app.id = :applicationId " +
+                    "   AND aorg.id = :orgId " +
+                    "   AND appv.version = :version " +
+                    " ORDER BY aorg.id, app.id ASC";
+            Query query = entityManager.createQuery(jpql);
+            query.setParameter("orgId", organizationId); //$NON-NLS-1$
+            query.setParameter("applicationId", applicationId); //$NON-NLS-1$
+            query.setParameter("version", version); //$NON-NLS-1$
+            List<ContractBean> contracts = query.getResultList();
+            for (ContractBean contractBean : contracts) {
+                ApplicationBean application = contractBean.getApplication().getApplication();
+                ApiBean api = contractBean.getApi().getApi();
+                PlanBean plan = contractBean.getPlan().getPlan();
+
+                OrganizationBean appOrg = entityManager.find(OrganizationBean.class, application.getOrganization().getId());
+                OrganizationBean apiOrg = entityManager.find(OrganizationBean.class, api.getOrganization().getId());
+
+                ContractSummaryBean csb = new ContractSummaryBean();
+                csb.setAppId(application.getId());
+                csb.setApikey(contractBean.getApikey());
+                csb.setAppOrganizationId(application.getOrganization().getId());
+                csb.setAppOrganizationName(appOrg.getName());
+                csb.setAppName(application.getName());
+                csb.setAppVersion(contractBean.getApplication().getVersion());
+                csb.setContractId(contractBean.getId());
+                csb.setCreatedOn(contractBean.getCreatedOn());
+                csb.setPlanId(plan.getId());
+                csb.setPlanName(plan.getName());
+                csb.setPlanVersion(contractBean.getPlan().getVersion());
+                csb.setApiDescription(api.getDescription());
+                csb.setApiId(api.getId());
+                csb.setApiName(api.getName());
+                csb.setApiOrganizationId(apiOrg.getId());
+                csb.setApiOrganizationName(apiOrg.getName());
+                csb.setApiVersion(contractBean.getApi().getVersion());
+
+                rval.add(csb);
+            }
+        } catch (Throwable t) {
+            logger.error(t.getMessage(), t);
+            throw new StorageException(t);
+        } finally {
+            rollbackTx();
+        }
+        return rval;
+    }
+
+    /**
+     * @see io.apiman.manager.api.core.IStorageQuery#getApiRegistry(java.lang.String, java.lang.String, java.lang.String)
+     */
+    @Override
+    public ApiRegistryBean getApiRegistry(String organizationId, String applicationId, String version)
+            throws StorageException {
+        ApiRegistryBean rval = new ApiRegistryBean();
+
+        beginTx();
+        try {
+            EntityManager entityManager = getActiveEntityManager();
+            @SuppressWarnings("nls")
+            String jpql =
+                    "SELECT c from ContractBean c " +
+                    "  JOIN c.application appv " +
+                    "  JOIN appv.application app " +
+                    "  JOIN app.organization aorg" +
+                    " WHERE app.id = :applicationId " +
+                    "   AND aorg.id = :orgId " +
+                    "   AND appv.version = :version " +
+                    " ORDER BY c.id ASC";
+            Query query = entityManager.createQuery(jpql);
+            query.setParameter("orgId", organizationId); //$NON-NLS-1$
+            query.setParameter("applicationId", applicationId); //$NON-NLS-1$
+            query.setParameter("version", version); //$NON-NLS-1$
+
+            List<ContractBean> contracts = query.getResultList();
+            for (ContractBean contractBean : contracts) {
+                ApiVersionBean svb = contractBean.getApi();
+                ApiBean api = svb.getApi();
+                PlanBean plan = contractBean.getPlan().getPlan();
+
+                OrganizationBean apiOrg = api.getOrganization();
+
+                ApiEntryBean entry = new ApiEntryBean();
+                entry.setApiId(api.getId());
+                entry.setApiName(api.getName());
+                entry.setApiOrgId(apiOrg.getId());
+                entry.setApiOrgName(apiOrg.getName());
+                entry.setApiVersion(svb.getVersion());
+                entry.setPlanId(plan.getId());
+                entry.setPlanName(plan.getName());
+                entry.setPlanVersion(contractBean.getPlan().getVersion());
+                entry.setApiKey(contractBean.getApikey());
+
+                Set<ApiGatewayBean> gateways = svb.getGateways();
+                if (gateways != null && gateways.size() > 0) {
+                    ApiGatewayBean sgb = gateways.iterator().next();
+                    entry.setGatewayId(sgb.getGatewayId());
+                }
+
+                rval.getApis().add(entry);
+            }
+        } catch (Throwable t) {
+            logger.error(t.getMessage(), t);
+            throw new StorageException(t);
+        } finally {
+            rollbackTx();
+        }
+        return rval;
+    }
+
+    /**
+     * @see io.apiman.manager.api.core.IStorageQuery#getPlansInOrg(java.lang.String)
+     */
+    @Override
+    public List<PlanSummaryBean> getPlansInOrg(String orgId) throws StorageException {
+        Set<String> orgIds = new HashSet<>();
+        orgIds.add(orgId);
+        return getPlansInOrgs(orgIds);
+    }
+
+    /**
+     * @see io.apiman.manager.api.core.IStorageQuery#getPlansInOrgs(java.util.Set)
+     */
+    @Override
+    public List<PlanSummaryBean> getPlansInOrgs(Set<String> orgIds) throws StorageException {
+        List<PlanSummaryBean> rval = new ArrayList<>();
+        beginTx();
+        try {
+            EntityManager entityManager = getActiveEntityManager();
+            String jpql = "SELECT p FROM PlanBean p JOIN p.organization o WHERE o.id IN :orgs ORDER BY p.id ASC"; //$NON-NLS-1$
+            Query query = entityManager.createQuery(jpql);
+            query.setParameter("orgs", orgIds); //$NON-NLS-1$
+            query.setMaxResults(500);
+
+            List<PlanBean> qr = query.getResultList();
+            for (PlanBean bean : qr) {
+                PlanSummaryBean summary = new PlanSummaryBean();
+                summary.setId(bean.getId());
+                summary.setName(bean.getName());
+                summary.setDescription(bean.getDescription());
+                OrganizationBean org = bean.getOrganization();
+                summary.setOrganizationId(org.getId());
+                summary.setOrganizationName(org.getName());
+                rval.add(summary);
+            }
+            return rval;
+        } catch (Throwable t) {
+            logger.error(t.getMessage(), t);
+            throw new StorageException(t);
+        } finally {
+            rollbackTx();
+        }
+    }
+
+    /**
+     * @see io.apiman.manager.api.core.IStorage#getPlanVersion(java.lang.String, java.lang.String, java.lang.String)
+     */
+    @Override
+    public PlanVersionBean getPlanVersion(String orgId, String planId, String version)
+            throws StorageException {
+        try {
+            EntityManager entityManager = getActiveEntityManager();
+            String jpql = "SELECT v from PlanVersionBean v JOIN v.plan p JOIN p.organization o WHERE o.id = :orgId AND p.id = :planId AND v.version = :version"; //$NON-NLS-1$
+            Query query = entityManager.createQuery(jpql);
+            query.setParameter("orgId", orgId); //$NON-NLS-1$
+            query.setParameter("planId", planId); //$NON-NLS-1$
+            query.setParameter("version", version); //$NON-NLS-1$
+
+            return (PlanVersionBean) query.getSingleResult();
+        } catch (NoResultException e) {
+            return null;
+        } catch (Throwable t) {
+            logger.error(t.getMessage(), t);
+            throw new StorageException(t);
+        }
+    }
+
+    /**
+     * @see io.apiman.manager.api.core.IStorageQuery#getPlanVersions(java.lang.String, java.lang.String)
+     */
+    @Override
+    public List<PlanVersionSummaryBean> getPlanVersions(String orgId, String planId) throws StorageException {
+        beginTx();
+        try {
+            EntityManager entityManager = getActiveEntityManager();
+            @SuppressWarnings("nls")
+            String jpql = "SELECT v from PlanVersionBean v" +
+                          "  JOIN v.plan p" +
+                          "  JOIN p.organization o" +
+                          " WHERE o.id = :orgId" +
+                          "   AND p.id = :planId" +
+                          " ORDER BY v.createdOn DESC";
+            Query query = entityManager.createQuery(jpql);
+            query.setMaxResults(500);
+            query.setParameter("orgId", orgId); //$NON-NLS-1$
+            query.setParameter("planId", planId); //$NON-NLS-1$
+            List<PlanVersionBean> planVersions = query.getResultList();
+            List<PlanVersionSummaryBean> rval = new ArrayList<>(planVersions.size());
+            for (PlanVersionBean planVersion : planVersions) {
+                PlanVersionSummaryBean pvsb = new PlanVersionSummaryBean();
+                pvsb.setOrganizationId(planVersion.getPlan().getOrganization().getId());
+                pvsb.setOrganizationName(planVersion.getPlan().getOrganization().getName());
+                pvsb.setId(planVersion.getPlan().getId());
+                pvsb.setName(planVersion.getPlan().getName());
+                pvsb.setDescription(planVersion.getPlan().getDescription());
+                pvsb.setVersion(planVersion.getVersion());
+                pvsb.setStatus(planVersion.getStatus());
+                rval.add(pvsb);
+            }
+            return rval;
+        } catch (Throwable t) {
+            logger.error(t.getMessage(), t);
+            throw new StorageException(t);
+        } finally {
+            rollbackTx();
+        }
+    }
+
+    /**
+     * @see io.apiman.manager.api.core.IStorageQuery#getPolicies(java.lang.String, java.lang.String, java.lang.String, io.apiman.manager.api.beans.policies.PolicyType)
+     */
+    @SuppressWarnings("nls")
+    @Override
+    public List<PolicySummaryBean> getPolicies(String organizationId, String entityId, String version,
+            PolicyType type) throws StorageException {
+        beginTx();
+        try {
+            EntityManager entityManager = getActiveEntityManager();
+            String jpql =
+                      "SELECT p from PolicyBean p "
+                    + " WHERE p.organizationId = :orgId "
+                    + "   AND p.entityId = :entityId "
+                    + "   AND p.entityVersion = :entityVersion "
+                    + "   AND p.type = :type"
+                    + " ORDER BY p.orderIndex ASC";
+            Query query = entityManager.createQuery(jpql);
+            query.setParameter("orgId", organizationId);
+            query.setParameter("entityId", entityId);
+            query.setParameter("entityVersion", version);
+            query.setParameter("type", type);
+
+            List<PolicyBean> policyBeans = query.getResultList();
+            List<PolicySummaryBean> rval = new ArrayList<>(policyBeans.size());
+            for (PolicyBean policyBean : policyBeans) {
+                PolicyTemplateUtil.generatePolicyDescription(policyBean);
+                PolicySummaryBean psb = new PolicySummaryBean();
+                psb.setId(policyBean.getId());
+                psb.setName(policyBean.getName());
+                psb.setDescription(policyBean.getDescription());
+                psb.setPolicyDefinitionId(policyBean.getDefinition().getId());
+                psb.setIcon(policyBean.getDefinition().getIcon());
+                psb.setCreatedBy(policyBean.getCreatedBy());
+                psb.setCreatedOn(policyBean.getCreatedOn());
+                rval.add(psb);
+            }
+            return rval;
+        } catch (Throwable t) {
+            logger.error(t.getMessage(), t);
+            throw new StorageException(t);
+        } finally {
+            rollbackTx();
+        }
+    }
+
+    /**
+     * @see io.apiman.manager.api.core.IStorageQuery#getMaxPolicyOrderIndex(java.lang.String, java.lang.String, java.lang.String, io.apiman.manager.api.beans.policies.PolicyType)
+     */
+    @Override
+    public int getMaxPolicyOrderIndex(String organizationId, String entityId, String entityVersion,
+            PolicyType type) throws StorageException {
+        SearchCriteriaBean criteria = new SearchCriteriaBean();
+        criteria.addFilter("organizationId", organizationId, SearchCriteriaFilterOperator.eq); //$NON-NLS-1$
+        criteria.addFilter("entityId", entityId, SearchCriteriaFilterOperator.eq); //$NON-NLS-1$
+        criteria.addFilter("entityVersion", entityVersion, SearchCriteriaFilterOperator.eq); //$NON-NLS-1$
+        criteria.addFilter("type", type.name(), SearchCriteriaFilterOperator.eq); //$NON-NLS-1$
+        criteria.setOrder("orderIndex", false); //$NON-NLS-1$
+        criteria.setPage(1);
+        criteria.setPageSize(1);
+        SearchResultsBean<PolicyBean> resultsBean = find(criteria, PolicyBean.class);
+        if (resultsBean.getBeans() == null || resultsBean.getBeans().isEmpty()) {
+            return 0;
+        } else {
+            return resultsBean.getBeans().get(0).getOrderIndex();
+        }
+    }
+
+    /**
+     * @see io.apiman.manager.api.core.IStorageQuery#listPluginPolicyDefs(java.lang.Long)
+     */
+    @Override
+    public List<PolicyDefinitionSummaryBean> listPluginPolicyDefs(Long pluginId) throws StorageException {
+        beginTx();
+        try {
+            EntityManager entityManager = getActiveEntityManager();
+
+            @SuppressWarnings("nls")
+            String sql =
+                    "SELECT pd.id, pd.policy_impl, pd.name, pd.description, pd.icon, pd.plugin_id, pd.form_type" +
+                    "  FROM policydefs pd" +
+                    " WHERE pd.plugin_id = ?" +
+                    " ORDER BY pd.name ASC";
+            Query query = entityManager.createNativeQuery(sql);
+            query.setParameter(1, pluginId);
+
+            List<Object[]> rows = query.getResultList();
+            List<PolicyDefinitionSummaryBean> beans = new ArrayList<>(rows.size());
+            for (Object [] row : rows) {
+                PolicyDefinitionSummaryBean bean = new PolicyDefinitionSummaryBean();
+                bean.setId(String.valueOf(row[0]));
+                bean.setPolicyImpl(String.valueOf(row[1]));
+                bean.setName(String.valueOf(row[2]));
+                bean.setDescription(String.valueOf(row[3]));
+                bean.setIcon(String.valueOf(row[4]));
+                if (row[5] != null) {
+                    bean.setPluginId(((Number) row[5]).longValue());
+                }
+                if (row[6] != null) {
+                    bean.setFormType(PolicyFormType.valueOf(String.valueOf(row[6])));
+                }
+                beans.add(bean);
+            }
+            return beans;
+        } catch (Throwable t) {
+            logger.error(t.getMessage(), t);
+            throw new StorageException(t);
+        } finally {
+            rollbackTx();
+        }
+    }
+
+    /**
+     * @see io.apiman.manager.api.core.IStorage#createUser(io.apiman.manager.api.beans.idm.UserBean)
+     */
+    @Override
+    public void createUser(UserBean user) throws StorageException {
+        super.create(user);
+    }
+
+    /**
+     * @see io.apiman.manager.api.core.IStorage#getUser(java.lang.String)
+     */
+    @Override
+    public UserBean getUser(String userId) throws StorageException {
+        return super.get(userId, UserBean.class);
+    }
+
+    /**
+     * @see io.apiman.manager.api.core.IStorage#updateUser(io.apiman.manager.api.beans.idm.UserBean)
+     */
+    @Override
+    public void updateUser(UserBean user) throws StorageException {
+        super.update(user);
+    }
+
+    /**
+     * @see io.apiman.manager.api.core.IStorageQuery#findUsers(io.apiman.manager.api.beans.search.SearchCriteriaBean)
+     */
+    @Override
+    public SearchResultsBean<UserBean> findUsers(SearchCriteriaBean criteria) throws StorageException {
+        beginTx();
+        try {
+            return super.find(criteria, UserBean.class);
+        } finally {
+            rollbackTx();
+        }
+    }
+
+    /**
+     * @see io.apiman.manager.api.core.IStorage#createRole(io.apiman.manager.api.beans.idm.RoleBean)
+     */
+    @Override
+    public void createRole(RoleBean role) throws StorageException {
+        super.create(role);
+    }
+
+    /**
+     * @see io.apiman.manager.api.core.IStorage#updateRole(io.apiman.manager.api.beans.idm.RoleBean)
+     */
+    @Override
+    public void updateRole(RoleBean role) throws StorageException {
+        super.update(role);
+    }
+
+    /**
+     * @see io.apiman.manager.api.core.IStorage#deleteRole(io.apiman.manager.api.beans.idm.RoleBean)
+     */
+    @Override
+    public void deleteRole(RoleBean role) throws StorageException {
+        try {
+            EntityManager entityManager = getActiveEntityManager();
+
+            RoleBean prole = get(role.getId(), RoleBean.class);
+
+            // First delete all memberships in this role
+            Query query = entityManager.createQuery("DELETE from RoleMembershipBean m WHERE m.roleId = :roleId" ); //$NON-NLS-1$
+            query.setParameter("roleId", role.getId()); //$NON-NLS-1$
+            query.executeUpdate();
+
+            // Then delete the role itself.
+            super.delete(prole);
+        } catch (Throwable t) {
+            throw new StorageException(t);
+        }
+    }
+
+    /**
+     * @see io.apiman.manager.api.core.IStorage#getRole(java.lang.String)
+     */
+    @Override
+    public RoleBean getRole(String roleId) throws StorageException {
+        return getRoleInternal(roleId);
+    }
+
+    /**
+     * @see io.apiman.manager.api.core.IStorageQuery#findRoles(io.apiman.manager.api.beans.search.SearchCriteriaBean)
+     */
+    @Override
+    public SearchResultsBean<RoleBean> findRoles(SearchCriteriaBean criteria) throws StorageException {
+        beginTx();
+        try {
+            return super.find(criteria, RoleBean.class);
+        } finally {
+            rollbackTx();
+        }
+    }
+
+    /**
+     * @see io.apiman.manager.api.core.IStorage#createMembership(io.apiman.manager.api.beans.idm.RoleMembershipBean)
+     */
+    @Override
+    public void createMembership(RoleMembershipBean membership) throws StorageException {
+        super.create(membership);
+    }
+
+    /**
+     * @see io.apiman.manager.api.core.IStorage#getMembership(java.lang.String, java.lang.String, java.lang.String)
+     */
+    @Override
+    public RoleMembershipBean getMembership(String userId, String roleId, String organizationId) throws StorageException {
+        try {
+            EntityManager entityManager = getActiveEntityManager();
+            Query query = entityManager.createQuery("SELECT m FROM RoleMembershipBean m WHERE m.roleId = :roleId AND m.userId = :userId AND m.organizationId = :orgId" ); //$NON-NLS-1$
+            query.setParameter("roleId", roleId); //$NON-NLS-1$
+            query.setParameter("userId", userId); //$NON-NLS-1$
+            query.setParameter("orgId", organizationId); //$NON-NLS-1$
+            RoleMembershipBean bean = null;
+            List<?> resultList = query.getResultList();
+            if (!resultList.isEmpty()) {
+                bean = (RoleMembershipBean) resultList.iterator().next();
+            }
+            return bean;
+        } catch (Throwable t) {
+            throw new StorageException(t);
+        }
+    }
+
+    /**
+     * @see io.apiman.manager.api.core.IStorage#deleteMembership(java.lang.String, java.lang.String, java.lang.String)
+     */
+    @Override
+    public void deleteMembership(String userId, String roleId, String organizationId) throws StorageException {
+        try {
+            EntityManager entityManager = getActiveEntityManager();
+            Query query = entityManager.createQuery("DELETE FROM RoleMembershipBean m WHERE m.roleId = :roleId AND m.userId = :userId AND m.organizationId = :orgId" ); //$NON-NLS-1$
+            query.setParameter("roleId", roleId); //$NON-NLS-1$
+            query.setParameter("userId", userId); //$NON-NLS-1$
+            query.setParameter("orgId", organizationId); //$NON-NLS-1$
+            query.executeUpdate();
+        } catch (Throwable t) {
+            throw new StorageException(t);
+        }
+    }
+
+    /**
+     * @see io.apiman.manager.api.core.IStorage#deleteMemberships(java.lang.String, java.lang.String)
+     */
+    @Override
+    public void deleteMemberships(String userId, String organizationId) throws StorageException {
+        try {
+            EntityManager entityManager = getActiveEntityManager();
+            Query query = entityManager.createQuery("DELETE FROM RoleMembershipBean m WHERE m.userId = :userId AND m.organizationId = :orgId" ); //$NON-NLS-1$
+            query.setParameter("userId", userId); //$NON-NLS-1$
+            query.setParameter("orgId", organizationId); //$NON-NLS-1$
+            query.executeUpdate();
+        } catch (Throwable t) {
+            throw new StorageException(t);
+        }
+    }
+
+    /**
+     * @see io.apiman.manager.api.core.IStorageQuery#getUserMemberships(java.lang.String)
+     */
+    @Override
+    public Set<RoleMembershipBean> getUserMemberships(String userId) throws StorageException {
+        Set<RoleMembershipBean> memberships = new HashSet<>();
+        beginTx();
+        try {
+            EntityManager entityManager = getActiveEntityManager();
+            CriteriaBuilder builder = entityManager.getCriteriaBuilder();
+            CriteriaQuery<RoleMembershipBean> criteriaQuery = builder.createQuery(RoleMembershipBean.class);
+            Root<RoleMembershipBean> from = criteriaQuery.from(RoleMembershipBean.class);
+            criteriaQuery.where(builder.equal(from.get("userId"), userId)); //$NON-NLS-1$
+            TypedQuery<RoleMembershipBean> typedQuery = entityManager.createQuery(criteriaQuery);
+            List<RoleMembershipBean> resultList = typedQuery.getResultList();
+            memberships.addAll(resultList);
+            return memberships;
+        } catch (Throwable t) {
+            logger.error(t.getMessage(), t);
+            throw new StorageException(t);
+        } finally {
+            rollbackTx();
+        }
+    }
+
+    /**
+     * @see io.apiman.manager.api.core.IStorageQuery#getUserMemberships(java.lang.String, java.lang.String)
+     */
+    @Override
+    public Set<RoleMembershipBean> getUserMemberships(String userId, String organizationId) throws StorageException {
+        Set<RoleMembershipBean> memberships = new HashSet<>();
+        beginTx();
+        try {
+            EntityManager entityManager = getActiveEntityManager();
+            CriteriaBuilder builder = entityManager.getCriteriaBuilder();
+            CriteriaQuery<RoleMembershipBean> criteriaQuery = builder.createQuery(RoleMembershipBean.class);
+            Root<RoleMembershipBean> from = criteriaQuery.from(RoleMembershipBean.class);
+            criteriaQuery.where(
+                    builder.equal(from.get("userId"), userId), //$NON-NLS-1$
+                    builder.equal(from.get("organizationId"), organizationId) ); //$NON-NLS-1$
+            TypedQuery<RoleMembershipBean> typedQuery = entityManager.createQuery(criteriaQuery);
+            List<RoleMembershipBean> resultList = typedQuery.getResultList();
+            memberships.addAll(resultList);
+            return memberships;
+        } catch (Throwable t) {
+            logger.error(t.getMessage(), t);
+            throw new StorageException(t);
+        } finally {
+            rollbackTx();
+        }
+    }
+
+    /**
+     * @see io.apiman.manager.api.core.IStorageQuery#getOrgMemberships(java.lang.String)
+     */
+    @Override
+    public Set<RoleMembershipBean> getOrgMemberships(String organizationId) throws StorageException {
+        Set<RoleMembershipBean> memberships = new HashSet<>();
+        beginTx();
+        try {
+            EntityManager entityManager = getActiveEntityManager();
+            CriteriaBuilder builder = entityManager.getCriteriaBuilder();
+            CriteriaQuery<RoleMembershipBean> criteriaQuery = builder.createQuery(RoleMembershipBean.class);
+            Root<RoleMembershipBean> from = criteriaQuery.from(RoleMembershipBean.class);
+            criteriaQuery.where(builder.equal(from.get("organizationId"), organizationId)); //$NON-NLS-1$
+            TypedQuery<RoleMembershipBean> typedQuery = entityManager.createQuery(criteriaQuery);
+            List<RoleMembershipBean> resultList = typedQuery.getResultList();
+            memberships.addAll(resultList);
+            return memberships;
+        } catch (Throwable t) {
+            logger.error(t.getMessage(), t);
+            throw new StorageException(t);
+        } finally {
+            rollbackTx();
+        }
+    }
+
+    /**
+     * @see io.apiman.manager.api.core.IStorageQuery#getPermissions(java.lang.String)
+     */
+    @Override
+    public Set<PermissionBean> getPermissions(String userId) throws StorageException {
+        Set<PermissionBean> permissions = new HashSet<>();
+        beginTx();
+        try {
+            EntityManager entityManager = getActiveEntityManager();
+            CriteriaBuilder builder = entityManager.getCriteriaBuilder();
+            CriteriaQuery<RoleMembershipBean> criteriaQuery = builder.createQuery(RoleMembershipBean.class);
+            Root<RoleMembershipBean> from = criteriaQuery.from(RoleMembershipBean.class);
+            criteriaQuery.where(builder.equal(from.get("userId"), userId)); //$NON-NLS-1$
+            TypedQuery<RoleMembershipBean> typedQuery = entityManager.createQuery(criteriaQuery);
+            typedQuery.setMaxResults(500);
+            List<RoleMembershipBean> resultList = typedQuery.getResultList();
+            for (RoleMembershipBean membership : resultList) {
+                RoleBean role = getRoleInternal(membership.getRoleId());
+                String qualifier = membership.getOrganizationId();
+                for (PermissionType permission : role.getPermissions()) {
+                    PermissionBean p = new PermissionBean();
+                    p.setName(permission);
+                    p.setOrganizationId(qualifier);
+                    permissions.add(p);
+                }
+            }
+            return permissions;
+        } catch (Throwable t) {
+            logger.error(t.getMessage(), t);
+            throw new StorageException(t);
+        } finally {
+            rollbackTx();
+        }
+    }
+
+    /**
+     * @param roleId
+     * @return a role by id
+     * @throws StorageException
+     * @throws DoesNotExistException
+     */
+    protected RoleBean getRoleInternal(String roleId) throws StorageException {
+        return super.get(roleId, RoleBean.class);
+    }
+
+    @SuppressWarnings("nls")
+    @Override
+    public Iterator<OrganizationBean> getAllOrganizations() throws StorageException {
+        EntityManager entityManager = getActiveEntityManager();
+
+        String jqpl = "SELECT b FROM OrganizationBean b";
+        Query query = entityManager.createQuery(jqpl);
+
+        return super.getAll(OrganizationBean.class, query);
+    }
+
+    /**
+     * @see io.apiman.manager.api.core.IStorage#getAllPlans(java.lang.String)
+     */
+    @SuppressWarnings("nls")
+    @Override
+    public Iterator<PlanBean> getAllPlans(String organizationId) throws StorageException {
+        EntityManager entityManager = getActiveEntityManager();
+
+        String jpql =
+                "SELECT b "
+                + "FROM PlanBean b "
+                + "WHERE b.organization.id = :orgId "; //$NON-NLS-1$
+
+        Query query = entityManager.createQuery(jpql);
+        query.setParameter("orgId", organizationId);
+        return super.getAll(PlanBean.class, query);
+    }
+
+    /**
+     * @see io.apiman.manager.api.core.IStorage#getAllApis(java.lang.String)
+     */
+    @SuppressWarnings("nls")
+    @Override
+    public Iterator<ApiBean> getAllApis(String organizationId) throws StorageException {
+        EntityManager entityManager = getActiveEntityManager();
+
+        String jpql =
+                "SELECT b "
+                + "FROM ApiBean b "
+                + "WHERE b.organization.id = :orgId "; //$NON-NLS-1$
+
+        Query query = entityManager.createQuery(jpql);
+        query.setParameter("orgId", organizationId);
+        return super.getAll(ApiBean.class, query);
+    }
+
+    /**
+     * @see io.apiman.manager.api.core.IStorage#getAllApplications(java.lang.String)
+     */
+    @SuppressWarnings("nls")
+    @Override
+    public Iterator<ApplicationBean> getAllApplications(String organizationId) throws StorageException {
+        EntityManager entityManager = getActiveEntityManager();
+
+        String jpql =
+                "SELECT b "
+                + "FROM ApplicationBean b "
+                + "WHERE b.organization.id = :orgId "; //$NON-NLS-1$
+
+        Query query = entityManager.createQuery(jpql);
+        query.setParameter("orgId", organizationId);
+        return super.getAll(ApplicationBean.class, query);
+    }
+
+    /**
+     * @see io.apiman.manager.api.core.IStorage#getAllApplicationVersions(java.lang.String, java.lang.String)
+     */
+    @SuppressWarnings("nls")
+    @Override
+    public Iterator<ApplicationVersionBean> getAllApplicationVersions(String organizationId,
+            String applicationId) throws StorageException {
+        EntityManager entityManager = getActiveEntityManager();
+
+        String jpql = "SELECT v "
+                + "   FROM ApplicationVersionBean v "
+                + "   JOIN v.application a "
+                + "   JOIN a.organization o "
+                + "  WHERE o.id = :orgId "
+                + "    AND a.id = :appId";
+
+        Query query = entityManager.createQuery(jpql);
+        query.setParameter("orgId", organizationId);
+        query.setParameter("appId", applicationId);
+        return super.getAll(ApplicationVersionBean.class, query);
+    }
+
+    /**
+     * @see io.apiman.manager.api.core.IStorage#getAllContracts(java.lang.String, java.lang.String, java.lang.String)
+     */
+    @Override
+    public Iterator<ContractBean> getAllContracts(String organizationId, String applicationId, String version)
+            throws StorageException {
+        EntityManager entityManager = getActiveEntityManager();
+        @SuppressWarnings("nls")
+        String jpql =
+                "SELECT c from ContractBean c " +
+                "  JOIN c.application appv " +
+                "  JOIN appv.application app " +
+                "  JOIN app.organization aorg" +
+                " WHERE app.id = :applicationId " +
+                "   AND aorg.id = :orgId " +
+                "   AND appv.version = :version " +
+                " ORDER BY aorg.id, app.id ASC";
+        Query query = entityManager.createQuery(jpql);
+        query.setParameter("orgId", organizationId); //$NON-NLS-1$
+        query.setParameter("applicationId", applicationId); //$NON-NLS-1$
+        query.setParameter("version", version); //$NON-NLS-1$
+
+        return getAll(ContractBean.class, query);
+    }
+
+    /**
+     * @see io.apiman.manager.api.core.IStorage#getAllPolicies(java.lang.String, java.lang.String, java.lang.String, io.apiman.manager.api.beans.policies.PolicyType)
+     */
+    @SuppressWarnings("nls")
+    @Override
+    public Iterator<PolicyBean> getAllPolicies(String organizationId, String entityId, String version,
+            PolicyType type) throws StorageException {
+        EntityManager entityManager = getActiveEntityManager();
+        String jpql =
+                  "SELECT p from PolicyBean p "
+                + " WHERE p.organizationId = :orgId "
+                + "   AND p.entityId = :entityId "
+                + "   AND p.entityVersion = :entityVersion "
+                + "   AND p.type = :type"
+                + " ORDER BY p.orderIndex ASC";
+        Query query = entityManager.createQuery(jpql);
+        query.setParameter("orgId", organizationId);
+        query.setParameter("entityId", entityId);
+        query.setParameter("entityVersion", version);
+        query.setParameter("type", type);
+        return getAll(PolicyBean.class, query);
+    }
+
+    /**
+     * @see io.apiman.manager.api.core.IStorage#getAllPlanVersions(java.lang.String, java.lang.String)
+     */
+    @SuppressWarnings("nls")
+    @Override
+    public Iterator<PlanVersionBean> getAllPlanVersions(String organizationId, String planId)
+            throws StorageException {
+        EntityManager entityManager = getActiveEntityManager();
+
+        String jpql = "SELECT v "
+                + "   FROM PlanVersionBean v "
+                + "   JOIN v.plan p "
+                + "   JOIN p.organization o "
+                + "  WHERE o.id = :orgId "
+                + "    AND p.id = :planId";
+
+        Query query = entityManager.createQuery(jpql);
+        query.setParameter("orgId", organizationId);
+        query.setParameter("planId", planId);
+        return super.getAll(PlanVersionBean.class, query);
+    }
+
+    /**
+     * @see io.apiman.manager.api.core.IStorage#getAllApiVersions(java.lang.String, java.lang.String)
+     */
+    @SuppressWarnings("nls")
+    @Override
+    public Iterator<ApiVersionBean> getAllApiVersions(String organizationId, String apiId)
+            throws StorageException {
+        EntityManager entityManager = getActiveEntityManager();
+
+        String jpql = "SELECT v "
+                + "   FROM ApiVersionBean v "
+                + "   JOIN v.api s "
+                + "   JOIN s.organization o "
+                + "  WHERE o.id = :orgId "
+                + "    AND s.id = :apiId";
+
+        Query query = entityManager.createQuery(jpql);
+        query.setParameter("orgId", organizationId);
+        query.setParameter("apiId", apiId);
+        return super.getAll(ApiVersionBean.class, query);
+    }
+
+    @SuppressWarnings("nls")
+    @Override
+    public Iterator<GatewayBean> getAllGateways() throws StorageException {
+        EntityManager entityManager = getActiveEntityManager();
+
+        String jpql =
+                "SELECT b FROM GatewayBean b";
+
+        Query query = entityManager.createQuery(jpql);
+        return super.getAll(GatewayBean.class, query);
+    }
+
+    @SuppressWarnings("nls")
+    @Override
+    public Iterator<AuditEntryBean> getAllAuditEntries(String orgId) throws StorageException {
+        EntityManager entityManager = getActiveEntityManager();
+
+        String jpql =
+                "SELECT b "
+                + "FROM AuditEntryBean b "
+                + "WHERE organization_id = :orgId "; //$NON-NLS-1$
+
+        Query query = entityManager.createQuery(jpql);
+        query.setParameter("orgId", orgId);
+        return super.getAll(AuditEntryBean.class, query);
+    }
+
+    @SuppressWarnings("nls")
+    @Override
+    public Iterator<PluginBean> getAllPlugins() throws StorageException {
+        EntityManager entityManager = getActiveEntityManager();
+
+        String jpql =
+                "SELECT b "
+                + "FROM PluginBean b ";
+
+        Query query = entityManager.createQuery(jpql);
+        return super.getAll(PluginBean.class, query);
+    }
+
+    /**
+     * @see io.apiman.manager.api.core.IStorage#getAllPolicyDefinitions()
+     */
+    @SuppressWarnings("nls")
+    @Override
+    public Iterator<PolicyDefinitionBean> getAllPolicyDefinitions() throws StorageException {
+        EntityManager entityManager = getActiveEntityManager();
+
+        String jpql =
+                "SELECT b "
+                + "FROM PolicyDefinitionBean b ";
+
+        Query query = entityManager.createQuery(jpql);
+        return super.getAll(PolicyDefinitionBean.class, query);
+    }
+
+    @SuppressWarnings("nls")
+    @Override
+    public Iterator<RoleMembershipBean> getAllMemberships(String orgId) throws StorageException {
+        EntityManager entityManager = getActiveEntityManager();
+
+        String jpql =
+                "SELECT b "
+                + "FROM RoleMembershipBean b "
+                + "WHERE organizationId = :orgId "; //$NON-NLS-1$
+
+        Query query = entityManager.createQuery(jpql);
+        query.setParameter("orgId", orgId);
+        return super.getAll(RoleMembershipBean.class, query);
+    }
+
+    @SuppressWarnings("nls")
+    @Override
+    public Iterator<UserBean> getAllUsers() throws StorageException {
+        EntityManager entityManager = getActiveEntityManager();
+
+        String jpql =
+                "SELECT b "
+                + "FROM UserBean b ";
+
+        Query query = entityManager.createQuery(jpql);
+        return super.getAll(UserBean.class, query);
+    }
+
+    @SuppressWarnings("nls")
+    @Override
+    public Iterator<RoleBean> getAllRoles() throws StorageException {
+        EntityManager entityManager = getActiveEntityManager();
+
+        String jpql =
+                "SELECT b "
+                + "FROM RoleBean b ";
+
+        Query query = entityManager.createQuery(jpql);
+        return super.getAll(RoleBean.class, query);
+    }
+}