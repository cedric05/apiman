--- conflicted
+++ resolved
@@ -70,144 +70,12 @@
     }
 
     /**
-<<<<<<< HEAD
-=======
-     * @return the configured plugin repositories
-     */
-    public Set<URL> getPluginRepositories() {
-        Set<URL> rval = new HashSet<>();
-        String repositories = config.getString(APIMAN_PLUGIN_REPOSITORIES);
-        if (repositories != null) {
-            String[] split = repositories.split(","); //$NON-NLS-1$
-            for (String repository : split) {
-                try {
-                    rval.add(new URL(repository.trim()));
-                } catch (MalformedURLException e) {
-                    throw new RuntimeException(e);
-                }
-            }
-        }
-        return rval;
-    }
-
-    public String getSecurityContextType() {
-        return config.getString(APIMAN_MANAGER_SECURITY_CONTEXT_TYPE, "default"); //$NON-NLS-1$
-    }
-
-    /**
-     * @return the configured storage type
-     */
-    public String getStorageType() {
-        return config.getString(APIMAN_MANAGER_STORAGE_TYPE, "jpa"); //$NON-NLS-1$
-    }
-
-    /**
-     * @return the configured storage query type
-     */
-    public String getStorageQueryType() {
-        return config.getString(APIMAN_MANAGER_STORAGE_QUERY_TYPE, "jpa"); //$NON-NLS-1$
-    }
-
-    /**
-     * @return the configured storage query type
-     */
-    public String getIdmStorageType() {
-        return config.getString(APIMAN_MANAGER_IDM_STORAGE_TYPE, getStorageType());
-    }
-
-    /**
-     * @return the elasticsearch protocol
-     */
-    public String getStorageESProtocol() {
-        return config.getString(APIMAN_MANAGER_STORAGE_ES_PROTOCOL, "http"); //$NON-NLS-1$
-    }
-
-    /**
-     * @return the elasticsearch host
-     */
-    public String getStorageESHost() {
-        return config.getString(APIMAN_MANAGER_STORAGE_ES_HOST, "localhost"); //$NON-NLS-1$
-    }
-
-    /**
-     * @return the elasticsearch port
-     */
-    public int getStorageESPort() {
-        return config.getInt(APIMAN_MANAGER_STORAGE_ES_PORT, 19300);
-    }
-
-    /**
-     * @return the elasticsearch cluster name
-     */
-    public String getStorageESClusterName() {
-        return config.getString(APIMAN_MANAGER_STORAGE_ES_CLUSTER_NAME, DEFAULT_ES_CLUSTER_NAME);
-    }
-
-    /**
-     * @return true if the elasticsearch index should be initialized if not found
-     */
-    public boolean isInitializeStorageES() {
-        return config.getBoolean(APIMAN_MANAGER_STORAGE_ES_INITIALIZE, true);
-    }
-
-    /**
-     * @return the configured storage type
-     */
-    public String getMetricsType() {
-        return config.getString(APIMAN_MANAGER_METRICS_TYPE, "es"); //$NON-NLS-1$
-    }
-
-    /**
-     * @return the elasticsearch protocol
-     */
-    public String getMetricsESProtocol() {
-        return config.getString(APIMAN_MANAGER_METRICS_ES_PROTOCOL, "http"); //$NON-NLS-1$
-    }
-
-    /**
-     * @return the elasticsearch host
-     */
-    public String getMetricsESHost() {
-        return config.getString(APIMAN_MANAGER_METRICS_ES_HOST, "localhost"); //$NON-NLS-1$
-    }
-
-    /**
-     * @return the elasticsearch port
-     */
-    public int getMetricsESPort() {
-        return config.getInt(APIMAN_MANAGER_METRICS_ES_PORT, 19200);
-    }
-
-    /**
-     * @return the elasticsearch cluster name
-     */
-    public String getMetricsESClusterName() {
-        return config.getString(APIMAN_MANAGER_METRICS_ES_CLUSTER_NAME, DEFAULT_ES_CLUSTER_NAME);
-    }
-
-    /**
-     * @return the configuration
-     */
-    public Configuration getConfig() {
-        return config;
-    }
-
-    /**
-     * 'Simple', 'JSON' or FQDN with {@link IApimanLogger} implementation.
-     *
-     * @return Logger name or FQDN
-     */
-    public String getLoggerName() {
-        return config.getString(APIMAN_MANAGER_CONFIG_LOGGER);
-    }
-
-    /**
->>>>>>> bf1f47d2
      * @see io.apiman.manager.api.jpa.IJpaProperties#getAllHibernateProperties()
      */
     @Override
     public Map<String, String> getAllHibernateProperties() {
         Map<String, String> rval = new HashMap<>();
+        @SuppressWarnings("unchecked")
         Iterator<String> keys = getConfig().getKeys();
         while (keys.hasNext()) {
             String key = keys.next();
@@ -225,11 +93,12 @@
      */
     public Map<String, String> getStorageProperties() {
         Map<String, String> rval = new HashMap<>();
-        Iterator<String> keys = config.getKeys();
+        @SuppressWarnings("unchecked")
+        Iterator<String> keys = getConfig().getKeys();
         while (keys.hasNext()) {
             String key = keys.next();
             if (key.startsWith("apiman-manager.storage.")) { //$NON-NLS-1$
-                String value = config.getString(key);
+                String value = getConfig().getString(key);
                 key = key.substring("apiman-manager.storage.".length()); //$NON-NLS-1$
                 rval.put(key, value);
             }
@@ -242,11 +111,12 @@
      */
     public Map<String, String> getStorageQueryProperties() {
         Map<String, String> rval = new HashMap<>();
-        Iterator<String> keys = config.getKeys();
+        @SuppressWarnings("unchecked")
+        Iterator<String> keys = getConfig().getKeys();
         while (keys.hasNext()) {
             String key = keys.next();
             if (key.startsWith("apiman-manager.storage-query.type.")) { //$NON-NLS-1$
-                String value = config.getString(key);
+                String value = getConfig().getString(key);
                 key = key.substring("apiman-manager.storage-query.type.".length()); //$NON-NLS-1$
                 rval.put(key, value);
             }
@@ -259,11 +129,12 @@
      */
     public Map<String, String> getIdmStorageProperties() {
         Map<String, String> rval = new HashMap<>();
-        Iterator<String> keys = config.getKeys();
+        @SuppressWarnings("unchecked")
+        Iterator<String> keys = getConfig().getKeys();
         while (keys.hasNext()) {
             String key = keys.next();
             if (key.startsWith("apiman-manager.idm-storage.")) { //$NON-NLS-1$
-                String value = config.getString(key);
+                String value = getConfig().getString(key);
                 key = key.substring("apiman-manager.idm-storage.".length()); //$NON-NLS-1$
                 rval.put(key, value);
             }
@@ -276,11 +147,12 @@
      */
     public Map<String, String> getMetricsProperties() {
         Map<String, String> rval = new HashMap<>();
-        Iterator<String> keys = config.getKeys();
+        @SuppressWarnings("unchecked")
+        Iterator<String> keys = getConfig().getKeys();
         while (keys.hasNext()) {
             String key = keys.next();
             if (key.startsWith("apiman-manager.metrics.")) { //$NON-NLS-1$
-                String value = config.getString(key);
+                String value = getConfig().getString(key);
                 key = key.substring("apiman-manager.metrics.".length()); //$NON-NLS-1$
                 rval.put(key, value);
             }
